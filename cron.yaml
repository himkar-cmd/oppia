<<<<<<< HEAD
=======
cron:
- description: daily email about mapreduce job statuses
  url: /mail/admin/job_status
  schedule: every day 16:00
>>>>>>> b6975cbf
<|MERGE_RESOLUTION|>--- conflicted
+++ resolved
@@ -1,7 +1,4 @@
-<<<<<<< HEAD
-=======
 cron:
 - description: daily email about mapreduce job statuses
   url: /mail/admin/job_status
-  schedule: every day 16:00
->>>>>>> b6975cbf
+  schedule: every day 16:00