--- conflicted
+++ resolved
@@ -189,19 +189,10 @@
 
         filtered_exploration_summaries.append(exploration_summary)
 
-<<<<<<< HEAD
-    return _get_displayable_exp_summary_dicts(filtered_exploration_summaries)
-
-
-def _get_displayable_exp_summary_dicts(exploration_summaries):
-=======
-    return get_displayable_exp_summary_dicts(
-        filtered_exploration_summaries, include_contributors=False)
-
-
-def get_displayable_exp_summary_dicts(
-        exploration_summaries, include_contributors=True):
->>>>>>> 91d30000
+    return get_displayable_exp_summary_dicts(filtered_exploration_summaries)
+
+
+def get_displayable_exp_summary_dicts(exploration_summaries):
     """Given a list of exploration summary domain objects, returns a list,
     with the same number of elements, of the corresponding human-readable
     exploration summary dicts.
@@ -325,12 +316,7 @@
 
     exp_summary_dicts = {
         summary_dict['id']: summary_dict
-<<<<<<< HEAD
-        for summary_dict in _get_displayable_exp_summary_dicts(exp_summaries)
-=======
-        for summary_dict in get_displayable_exp_summary_dicts(
-            exp_summaries, include_contributors=False)
->>>>>>> 91d30000
+        for summary_dict in get_displayable_exp_summary_dicts(exp_summaries)
     }
 
     results = []
@@ -380,12 +366,7 @@
         key=lambda exp_summary: search_ranks[exp_summary.id],
         reverse=True)
 
-<<<<<<< HEAD
-    return _get_displayable_exp_summary_dicts(sorted_exp_summaries)
-=======
-    return get_displayable_exp_summary_dicts(
-        sorted_exp_summaries, include_contributors=False)
->>>>>>> 91d30000
+    return get_displayable_exp_summary_dicts(sorted_exp_summaries)
 
 
 def get_top_rated_exploration_summary_dicts(language_codes):
@@ -404,12 +385,7 @@
         key=lambda exp_summary: exp_summary.scaled_average_rating,
         reverse=True)[:feconf.NUMBER_OF_TOP_RATED_EXPLORATIONS]
 
-<<<<<<< HEAD
-    return _get_displayable_exp_summary_dicts(sorted_exp_summaries)
-=======
-    return get_displayable_exp_summary_dicts(
-        sorted_exp_summaries, include_contributors=False)
->>>>>>> 91d30000
+    return get_displayable_exp_summary_dicts(sorted_exp_summaries)
 
 
 def get_recently_published_exploration_summary_dicts():
