--- conflicted
+++ resolved
@@ -165,7 +165,8 @@
         for param in self.params:
             param_dict[param.name] = {
                 'value': params.get(param.name, param.value),
-                'obj_type': param.obj_type
+                'obj_type': param.obj_type,
+                'choices': param.choices,
             }
 
         if kvps_only:
@@ -178,15 +179,7 @@
             'description': self.description,
             'id': self.id,
             'raw': self.get_raw_code(params),
-<<<<<<< HEAD
-            'params': dict((param.name, {
-                'value': params.get(param.name, param.value),
-                'obj_type': param.obj_type,
-                'choices': param.choices,
-             }) for param in self.params),
-=======
             'params': param_dict,
->>>>>>> 58418408
         }
 
         if self.type == feconf.INTERACTIVE_PREFIX:
