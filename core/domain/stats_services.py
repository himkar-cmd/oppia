--- conflicted
+++ resolved
@@ -127,7 +127,6 @@
     return results
 
 
-<<<<<<< HEAD
 def get_visualizations_info(exploration_id, exploration_version, state_name):
     """Returns a list of visualization info. Each item in the list is a dict
     with keys 'data' and 'options'.
@@ -170,11 +169,7 @@
     return results_list
 
 
-def get_top_state_rule_answers(
-        exploration_id, state_name, rule_str_list, top_answer_count_per_rule):
-=======
 def get_top_state_rule_answers(exploration_id, state_name, rule_str_list):
->>>>>>> f3d4ee94
     """Returns a list of top answers (by submission frequency) submitted to the
     given state in the given exploration which were mapped to any of the rules
     listed in 'rule_str_list'. All answers submitted to the specified state and
