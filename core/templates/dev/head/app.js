// Copyright 2014 The Oppia Authors. All Rights Reserved.
//
// Licensed under the Apache License, Version 2.0 (the "License");
// you may not use this file except in compliance with the License.
// You may obtain a copy of the License at
//
//      http://www.apache.org/licenses/LICENSE-2.0
//
// Unless required by applicable law or agreed to in writing, software
// distributed under the License is distributed on an "AS-IS" BASIS,
// WITHOUT WARRANTIES OR CONDITIONS OF ANY KIND, either express or implied.
// See the License for the specific language governing permissions and
// limitations under the License.

/**
 * @fileoverview Initialization and basic configuration for the Oppia module.
 */

// TODO(sll): Remove the check for window.GLOBALS. This check is currently
// only there so that the Karma tests run, since it looks like Karma doesn't
// 'see' the GLOBALS variable that is defined in base.html. We should fix this
// in order to make the testing and production environments match.
var oppia = angular.module(
  'oppia', [
<<<<<<< HEAD
    'ngMaterial', 'ngAnimate', 'ngSanitize', 'ngTouch', 'ngResource',
    'ui.bootstrap', 'ui.sortable', 'infinite-scroll', 'ngJoyRide', 'ngImgCrop',
    'ui.validate', 'textAngular'
=======
    'ngMaterial', 'ngAnimate', 'ngSanitize', 'ngResource', 'ui.bootstrap',
    'ui.sortable', 'infinite-scroll', 'ngJoyRide', 'ngImgCrop', 'ui.validate',
    'textAngular', 'toastr'
>>>>>>> fe477562
  ].concat(
    window.GLOBALS ? (window.GLOBALS.ADDITIONAL_ANGULAR_MODULES || [])
                   : []));

// Set the AngularJS interpolators as <[ and ]>, to not conflict with Jinja2
// templates.
// Set default headers for POST and PUT requests.
// Add an interceptor to convert requests to strings and to log and show
// warnings for error responses.
oppia.config(['$interpolateProvider', '$httpProvider',
    function($interpolateProvider, $httpProvider) {
  $interpolateProvider.startSymbol('<[');
  $interpolateProvider.endSymbol(']>');

  $httpProvider.defaults.headers.post = {
    'Content-Type': 'application/x-www-form-urlencoded'
  };
  $httpProvider.defaults.headers.put = {
    'Content-Type': 'application/x-www-form-urlencoded'
  };

  $httpProvider.interceptors.push([
    '$q', '$log', 'alertsService', function($q, $log, alertsService) {
      return {
        request: function(config) {
          // If this request carries data (in the form of a JS object),
          // JSON-stringify it and store it under 'payload'.
          if (config.data) {
            config.data = $.param({
              csrf_token: GLOBALS.csrf_token,
              payload: JSON.stringify(config.data),
              source: document.URL
            }, true);
          }
          return config;
        },
        responseError: function(rejection) {
          // A rejection status of -1 seems to indicate (it's hard to find
          // documentation) that the response has not completed,
          // which can occur if the user navigates away from the page
          // while the response is pending, This should not be considered
          // an error.
          if (rejection.status !== -1) {
            $log.error(rejection.data);

            var warningMessage = 'Error communicating with server.';
            if (rejection.data && rejection.data.error) {
              warningMessage = rejection.data.error;
            }
            alertsService.addWarning(warningMessage);
          }
          return $q.reject(rejection);
        }
      };
    }
  ]);
}]);

oppia.config(['$provide', function($provide) {
  $provide.decorator('$log', ['$delegate', function($delegate) {
    var _originalError = $delegate.error;

    if (window.GLOBALS && !window.GLOBALS.DEV_MODE) {
      $delegate.log = function() {};
      $delegate.info = function() {};
      // TODO(sll): Send errors (and maybe warnings) to the backend.
      $delegate.warn = function() { };
      $delegate.error = function(message) {
        if (String(message).indexOf('$digest already in progress') === -1) {
          _originalError(message);
        }
      };
      // This keeps angular-mocks happy (in tests).
      $delegate.error.logs = [];
    }

    return $delegate;
  }]);
}]);

oppia.config(['toastrConfig', function(toastrConfig) {
  angular.extend(toastrConfig, {
    allowHtml: false,
    iconClasses: {
      error: 'toast-error',
      info: 'toast-info',
      success: 'toast-success',
      warning: 'toast-warning'
    },
    positionClass: 'toast-bottom-right',
    messageClass: 'toast-message',
    progressBar: false,
    tapToDismiss: true,
    timeOut: 1500,
    titleClass: 'toast-title'
  });
}]);

// Returns true if the user is on a mobile device.
// See: http://stackoverflow.com/a/14301832/5020618
oppia.factory('deviceInfoService', ['$window', function($window) {
  return {
    isMobileDevice: function() {
      return typeof $window.orientation !== 'undefined';
    },
    hasTouchEvents: function() {
      return 'ontouchstart' in $window;
    }
  };
}]);

// Overwrite the built-in exceptionHandler service to log errors to the backend
// (so that they can be fixed).
oppia.factory('$exceptionHandler', ['$log', function($log) {
  return function(exception, cause) {
    var messageAndSourceAndStackTrace = [
      '',
      'Cause: ' + cause,
      'Source: ' + window.location.href,
      exception.message,
      String(exception.stack)
    ].join('\n');

    // Catch all errors, to guard against infinite recursive loops.
    try {
      // We use jQuery here instead of Angular's $http, since the latter
      // creates a circular dependency.
      $.ajax({
        type: 'POST',
        url: '/frontend_errors',
        data: $.param({
          csrf_token: GLOBALS.csrf_token,
          payload: JSON.stringify({
            error: messageAndSourceAndStackTrace
          }),
          source: document.URL
        }, true),
        contentType: 'application/x-www-form-urlencoded',
        dataType: 'text',
        async: true
      });
    } catch (loggingError) {
      $log.warn('Error logging failed.');
    }

    $log.error.apply($log, arguments);
  };
}]);

// Service for HTML serialization and escaping.
oppia.factory('oppiaHtmlEscaper', ['$log', function($log) {
  var htmlEscaper = {
    objToEscapedJson: function(obj) {
      return this.unescapedStrToEscapedStr(JSON.stringify(obj));
    },
    escapedJsonToObj: function(json) {
      if (!json) {
        $log.error('Empty string was passed to JSON decoder.');
        return '';
      }
      return JSON.parse(this.escapedStrToUnescapedStr(json));
    },
    unescapedStrToEscapedStr: function(str) {
      return String(str)
                  .replace(/&/g, '&amp;')
                  .replace(/"/g, '&quot;')
                  .replace(/'/g, '&#39;')
                  .replace(/</g, '&lt;')
                  .replace(/>/g, '&gt;');
    },
    escapedStrToUnescapedStr: function(value) {
      return String(value)
                  .replace(/&quot;/g, '"')
                  .replace(/&#39;/g, '\'')
                  .replace(/&lt;/g, '<')
                  .replace(/&gt;/g, '>')
                  .replace(/&amp;/g, '&');
    }
  };
  return htmlEscaper;
}]);

// Service for converting dates in milliseconds since the Epoch to
// human-readable dates.
oppia.factory('oppiaDatetimeFormatter', ['$filter', function($filter) {
  return {
    // Returns just the time if the local datetime representation has the
    // same date as the current date. Otherwise, returns just the date if the
    // local datetime representation has the same year as the current date.
    // Otherwise, returns the full date (with the year abbreviated).
    getLocaleAbbreviatedDatetimeString: function(millisSinceEpoch) {
      var date = new Date(millisSinceEpoch);
      if (date.toLocaleDateString() == new Date().toLocaleDateString()) {
        // The replace function removes 'seconds' from the time returned.
        return date.toLocaleTimeString().replace(/:\d\d /, ' ');
      } else if (date.getFullYear() == new Date().getFullYear()) {
        return $filter('date')(date, 'MMM d');
      } else {
        return $filter('date')(date, 'shortDate');
      }
    },
    // Returns just the date.
    getLocaleDateString: function(millisSinceEpoch) {
      var date = new Date(millisSinceEpoch);
      return date.toLocaleDateString();
    },
    // Returns whether the date is at most one week before the current date.
    isRecent: function(millisSinceEpoch) {
      var ONE_WEEK_IN_MILLIS = 7 * 24 * 60 * 60 * 1000;
      return new Date().getTime() - millisSinceEpoch < ONE_WEEK_IN_MILLIS;
    }
  };
}]);

// Service for validating things and (optionally) displaying warning messages
// if the validation fails.
oppia.factory('validatorsService', [
    '$filter', 'alertsService', function($filter, alertsService) {
  return {
    /**
     * Checks whether an entity name is valid, and displays a warning message
     * if it isn't.
     * @param {string} input - The input to be checked.
     * @param {boolean} showWarnings - Whether to show warnings in the
     *   butterbar.
     * @return {boolean} True if the entity name is valid, false otherwise.
     */
    isValidEntityName: function(input, showWarnings) {
      input = $filter('normalizeWhitespace')(input);
      if (!input) {
        if (showWarnings) {
          alertsService.addWarning('Please enter a non-empty name.');
        }
        return false;
      }

      for (var i = 0; i < GLOBALS.INVALID_NAME_CHARS.length; i++) {
        if (input.indexOf(GLOBALS.INVALID_NAME_CHARS[i]) !== -1) {
          if (showWarnings) {
            alertsService.addWarning(
             'Invalid input. Please use a non-empty description consisting ' +
             'of alphanumeric characters, spaces and/or hyphens.'
            );
          }
          return false;
        }
      }
      return true;
    },
    // NB: this does not check whether the card name already exists in the
    // states dict.
    isValidStateName: function(input, showWarnings) {
      if (!this.isValidEntityName(input, showWarnings)) {
        return false;
      }

      if (input.length > 50) {
        if (showWarnings) {
          alertsService.addWarning(
            'Card names should be at most 50 characters long.');
        }
        return false;
      }

      return true;
    },
    isNonempty: function(input, showWarnings) {
      if (!input) {
        if (showWarnings) {
          // TODO(sll): Allow this warning to be more specific in terms of what
          // needs to be entered.
          alertsService.addWarning('Please enter a non-empty value.');
        }
        return false;
      }
      return true;
    }
  };
}]);

oppia.constant('LABEL_FOR_CLEARING_FOCUS', 'labelForClearingFocus');

// Service for setting focus. This broadcasts a 'focusOn' event which sets
// focus to the element in the page with the corresponding focusOn attribute.
// Note: This requires LABEL_FOR_CLEARING_FOCUS to exist somewhere in the HTML
// page.
oppia.factory('focusService', [
  '$rootScope', '$timeout', 'deviceInfoService', 'LABEL_FOR_CLEARING_FOCUS',
  function($rootScope, $timeout, deviceInfoService, LABEL_FOR_CLEARING_FOCUS) {
    var _nextLabelToFocusOn = null;
    return {
      clearFocus: function() {
        this.setFocus(LABEL_FOR_CLEARING_FOCUS);
      },
      setFocus: function(name) {
        if (_nextLabelToFocusOn) {
          return;
        }

        _nextLabelToFocusOn = name;
        $timeout(function() {
          $rootScope.$broadcast('focusOn', _nextLabelToFocusOn);
          _nextLabelToFocusOn = null;
        });
      },
      setFocusIfOnDesktop: function(newFocusLabel) {
        if (!deviceInfoService.isMobileDevice()) {
          this.setFocus(newFocusLabel);
        }
      },
      // Generates a random string (to be used as a focus label).
      generateFocusLabel: function() {
        return Math.random().toString(36).slice(2);
      }
    };
  }
]);

// Service for manipulating the page URL.
oppia.factory('urlService', ['$window', function($window) {
  return {
    getUrlParams: function() {
      var params = {};
      var parts = $window.location.href.replace(
          /[?&]+([^=&]+)=([^&]*)/gi, function(m, key, value) {
        params[key] = value;
      });
      return params;
    },
    isIframed: function() {
      return !!(this.getUrlParams().iframed);
    },
    getPathname: function() {
      return window.location.pathname;
    }
  };
}]);

// Service for computing the window dimensions.
oppia.factory('windowDimensionsService', ['$window', function($window) {
  var onResizeHooks = [];

  $window.onresize = function() {
    onResizeHooks.forEach(function(hookFn) {
      hookFn();
    });
  };
  return {
    getWidth: function() {
      return (
        $window.innerWidth || document.documentElement.clientWidth ||
        document.body.clientWidth);
    },
    registerOnResizeHook: function(hookFn) {
      onResizeHooks.push(hookFn);
    }
  };
}]);

// Service for sending events to Google Analytics.
//
// Note that events are only sent if the CAN_SEND_ANALYTICS_EVENTS flag is
// turned on. This flag must be turned on explicitly by the application
// owner in feconf.py.
oppia.factory('siteAnalyticsService', ['$window', function($window) {
  var CAN_SEND_ANALYTICS_EVENTS = GLOBALS.CAN_SEND_ANALYTICS_EVENTS;

  // For definitions of the various arguments, please see:
  // developers.google.com/analytics/devguides/collection/analyticsjs/events
  var _sendEventToGoogleAnalytics = function(
      eventCategory, eventAction, eventLabel) {
    if ($window.ga && CAN_SEND_ANALYTICS_EVENTS) {
      $window.ga('send', 'event', eventCategory, eventAction, eventLabel);
    }
  };

  // For definitions of the various arguments, please see:
  // developers.google.com/analytics/devguides/collection/analyticsjs/
  //   social-interactions
  var _sendSocialEventToGoogleAnalytics = function(
      network, action, targetUrl) {
    if ($window.ga && CAN_SEND_ANALYTICS_EVENTS) {
      $window.ga('send', 'social', network, action, targetUrl);
    }
  };

  return {
    // The srcElement refers to the element on the page that is clicked.
    registerStartLoginEvent: function(srcElement) {
      _sendEventToGoogleAnalytics(
        'LoginButton', 'click', $window.location.pathname + ' ' + srcElement);
    },
    registerOpenExplorationCreationModalEvent: function() {
      _sendEventToGoogleAnalytics(
        'CreateExplorationModal', 'open', $window.location.pathname);
    },
    registerPublishExplorationEvent: function(explorationId) {
      _sendEventToGoogleAnalytics(
        'PublishExploration', 'click', explorationId);
    },
    registerCommitChangesToPublicExplorationEvent: function(explorationId) {
      _sendEventToGoogleAnalytics(
        'CommitToPublicExploration', 'click', explorationId);
    },
    registerCommitChangesToPrivateExplorationEvent: function(explorationId) {
      _sendEventToGoogleAnalytics(
        'CommitToPrivateExploration', 'click', explorationId);
    },
    registerShareExplorationEvent: function(network) {
      _sendSocialEventToGoogleAnalytics(
        network, 'share', $window.location.pathname);
    },
    registerOpenEmbedInfoEvent: function(explorationId) {
      _sendEventToGoogleAnalytics('EmbedInfoModal', 'open', explorationId);
    },
    registerCreateNewExplorationEvent: function(explorationId) {
      _sendEventToGoogleAnalytics(
        'NewExploration', 'create', explorationId);
    }
  };
}]);

// Service for debouncing function calls.
oppia.factory('oppiaDebouncer', [function() {
  return {
    // Returns a function that will not be triggered as long as it continues to
    // be invoked. The function only gets executed after it stops being called
    // for `wait` milliseconds.
    debounce: function(func, millisecsToWait) {
      var timeout;
      var context;
      var args;
      var timestamp;
      var result;

      var later = function() {
        var last = new Date().getTime() - timestamp;
        if (last < millisecsToWait && last > 0) {
          timeout = setTimeout(later, millisecsToWait - last);
        } else {
          timeout = null;
          result = func.apply(context, args);
          if (!timeout) {
            context = null;
            args = null;
          }
        }
      };

      return function() {
        context = this;
        args = arguments;
        timestamp = new Date().getTime();
        if (!timeout) {
          timeout = setTimeout(later, millisecsToWait);
        }
        return result;
      };
    }
  };
}]);

// Service for assembling extension tags (for gadgets and interactions).
oppia.factory('extensionTagAssemblerService', [
    '$filter', 'oppiaHtmlEscaper', function($filter, oppiaHtmlEscaper) {
  return {
    formatCustomizationArgAttrs: function(element, customizationArgSpecs) {
      for (var caSpecName in customizationArgSpecs) {
        var caSpecValue = customizationArgSpecs[caSpecName].value;
        element.attr(
          $filter('camelCaseToHyphens')(caSpecName) + '-with-value',
          oppiaHtmlEscaper.objToEscapedJson(caSpecValue));
      }
      return element;
    }
  };
}]);

// Add a String.prototype.trim() polyfill for IE8.
if (typeof String.prototype.trim !== 'function') {
  String.prototype.trim = function() {
    return this.replace(/^\s+|\s+$/g, '');
  };
}

// Add an Object.create() polyfill for IE8.
if (typeof Object.create !== 'function') {
  (function() {
    var F = function() {};
    Object.create = function(o) {
      if (arguments.length > 1) {
        throw Error('Second argument for Object.create() is not supported');
      }
      if (o === null) {
        throw Error('Cannot set a null [[Prototype]]');
      }
      if (typeof o !== 'object') {
        throw TypeError('Argument must be an object');
      }
      F.prototype = o;
      return new F();
    };
  })();
}

// Service for code normalization. Used by the code REPL and pencil code
// interactions.
oppia.factory('codeNormalizationService', [function() {
  var removeLeadingWhitespace = function(str) {
    return str.replace(/^\s+/g, '');
  };
  var removeTrailingWhitespace = function(str) {
    return str.replace(/\s+$/g, '');
  };
  return {
    getNormalizedCode: function(codeString) {
      /*
       * Normalizes a code string (which is assumed not to contain tab
       * characters). In particular:
       *
       * - Strips out lines that start with '#' (comments), possibly preceded by
       *     whitespace.
       * - Trims trailing whitespace on each line.
       * - Removes blank newlines.
       * - Make the indentation level four spaces.
       */
      // TODO(sll): Augment this function to strip out comments that occur at
      // the end of a line. However, be careful with lines where '#' is
      // contained in quotes or the character is escaped.
      var FOUR_SPACES = '    ';
      // Maps the number of spaces at the beginning of a line to an int
      // specifying the desired indentation level.
      var numSpacesToDesiredIndentLevel = {
        0: 0
      };

      var codeLines = removeTrailingWhitespace(codeString).split('\n');
      var normalizedCodeLines = [];
      codeLines.forEach(function(line) {
        if (removeLeadingWhitespace(line).indexOf('#') === 0) {
          return;
        }
        line = removeTrailingWhitespace(line);
        if (!line) {
          return;
        }

        var numSpaces = line.length - removeLeadingWhitespace(line).length;

        var existingNumSpaces = Object.keys(numSpacesToDesiredIndentLevel);
        var maxNumSpaces = Math.max.apply(null, existingNumSpaces);
        if (numSpaces > maxNumSpaces) {
          // Add a new indentation level
          numSpacesToDesiredIndentLevel[numSpaces] = existingNumSpaces.length;
        }

        // This is set when the indentation level of the current line does not
        // start a new scope, and also does not match any previous indentation
        // level. This case is actually invalid, but for now, we take the
        // largest indentation level that is less than this one.
        // TODO(sll): Bad indentation should result in an error nearer the
        // source.
        var isShortfallLine =
          !numSpacesToDesiredIndentLevel.hasOwnProperty(numSpaces) &&
          numSpaces < maxNumSpaces;

        // Clear all existing indentation levels to the right of this one.
        for (var indentLength in numSpacesToDesiredIndentLevel) {
          if (Number(indentLength) > numSpaces) {
            delete numSpacesToDesiredIndentLevel[indentLength];
          }
        }

        if (isShortfallLine) {
          existingNumSpaces = Object.keys(numSpacesToDesiredIndentLevel);
          numSpaces = Math.max.apply(null, existingNumSpaces);
        }

        var normalizedLine = '';
        for (var i = 0; i < numSpacesToDesiredIndentLevel[numSpaces]; i++) {
          normalizedLine += FOUR_SPACES;
        }
        normalizedLine += removeLeadingWhitespace(line);
        normalizedCodeLines.push(normalizedLine);
      });
      return normalizedCodeLines.join('\n');
    }
  };
}]);<|MERGE_RESOLUTION|>--- conflicted
+++ resolved
@@ -22,15 +22,9 @@
 // in order to make the testing and production environments match.
 var oppia = angular.module(
   'oppia', [
-<<<<<<< HEAD
     'ngMaterial', 'ngAnimate', 'ngSanitize', 'ngTouch', 'ngResource',
     'ui.bootstrap', 'ui.sortable', 'infinite-scroll', 'ngJoyRide', 'ngImgCrop',
-    'ui.validate', 'textAngular'
-=======
-    'ngMaterial', 'ngAnimate', 'ngSanitize', 'ngResource', 'ui.bootstrap',
-    'ui.sortable', 'infinite-scroll', 'ngJoyRide', 'ngImgCrop', 'ui.validate',
-    'textAngular', 'toastr'
->>>>>>> fe477562
+    'ui.validate', 'textAngular', 'toastr'
   ].concat(
     window.GLOBALS ? (window.GLOBALS.ADDITIONAL_ANGULAR_MODULES || [])
                    : []));
