/*
  Copyright 2014 The Oppia Authors. All Rights Reserved.

  Licensed under the Apache License, Version 2.0 (the "License");
  you may not use this file except in compliance with the License.
  You may obtain a copy of the License at

      http://www.apache.org/licenses/LICENSE-2.0

  Unless required by applicable law or agreed to in writing, software
  distributed under the License is distributed on an "AS IS" BASIS,
  WITHOUT WARRANTIES OR CONDITIONS OF ANY KIND, either express or implied.
  See the License for the specific language governing permissions and
  limitations under the License.
*/

/*
  Animation keyframes. These must be placed at the top of the file
  in order to work in IE.
*/
@-webkit-keyframes dot {
  0% { opacity: 0; }
  100% { opacity: 1; }
}
@-moz-keyframes dot {
  0% { opacity: 0; }
  100% { opacity: 1; }
}
@keyframes dot {
  0% { opacity: 0; }
  100% { opacity: 1; }
}

/* Angular material overrides. */
md-input-group.long > input
{
  width: 100%;
  height: 45px;
}

md-input-group.oppia-blue-on-focus > input:focus {
  border-bottom-color: rgb(63, 81, 181);
  border-bottom-width: 2px;
}

md-input-group.md-default-theme label
{
  font-size: 16px;
  font-weight: 200;
  margin-bottom: 0;
}

.md-button-success {
  color: #009688;
}

.md-button.oppia-learner-continue-button {
  background: #0D48A1;
  color: #ffffff;
  padding: 6px 12px;
}

button.md-button.md-default-theme.oppia-learner-continue-button:focus,
button.md-button.md-default-theme.oppia-learner-continue-button:hover {
  background-color: #115FD4;
}

.material-icons.md-18 {
  font-size: 18px;
}
.material-icons.md-100 {
  font-size: 100px;
}
.material-icons.md-40 {
  font-size: 40px;
}
.material-icons.md-dark {
  color: rgba(0, 0, 0, 0.54);
}

/* Bootstrap overrides and additions. */
html {
  /*
    The HTML font-size is set to 62.5% in order to make 'em' units easier to
    work with. Modern browsers set their default font-size to 16px. This means
    that 1em = 16px, which is a difficult base to work with (for example,
    1.6em = 25.6px, which is not rounded). By setting the html's font-size to
    62.5%, the base font-size becomes 10px, so 1em = 10px, and 1.6em = 16px.
    The reason for making 'em' easier to work with is that 'em's scale with
    the user's font-size preferences that they set in the browser, while
    'px' is a fixed unit of measurement that doesn't scale.
  */
  font-size: 62.5%;
  height: 100%;
}

body {
  color: rgba(0,0,0,0.87);
  font-family: "Roboto", Arial, sans-serif;
  /*
    A font-size of 1.6em sets the default font-size on Oppia to 16px, though
    this will scale depending on the user's font-size preferences set via
    their browser preferences.
  */
  font-size: 1.6em;
  height: 100%;
  margin: 0 auto;
  overflow-x: hidden;
  padding: 0;
  width: 100%;
}

/* According to the Angular documentation - https://docs.angularjs.org/api/ng/directive/ngCloak -
   the following rule needs to be added to the css file in order for ng-cloak to work.  */
[ng\:cloak], [ng-cloak], .ng-cloak {
  display: none !important;
}

.oppia-dashboard-container {
  margin: 60px auto 30px auto;
  max-width: 800px;
}

.oppia-profile-container {
  margin: 30px auto 30px auto;
  max-width: 980px;
  overflow: auto;
  position: relative;
  width: 90%;
}

.oppia-profile-user-card {
  background-color: #fff;
  float: left;
  margin-right: 28px;
  padding: 24px;
  position: relative;
  width: 220px;
}

.oppia-profile-picture-container {
  position: relative;
}

.oppia-profile-picture-fullsize {
  border-radius: 4px;
  display: block;
  height: auto;
  margin-left: auto;
  margin-right: auto;
  max-width: 160px;
  width: 90%;
}

.oppia-profile-username-large-screen {
  display: block;
  font-size: 130%;
  margin-top: 20px;
  text-align: center;
}

.oppia-profile-username-small-screen {
  display: none;
  font-size: 110%;
  margin-top: 20px;
  text-align: left;
}

.oppia-profile-first-contributed {
  display: block;
  font-size: 0.7em;
  line-height: 120%;
  text-align: center;
}

.oppia-profile-user-stat-container-large-screen {
  display: block;
  font-size: 12px;
  margin-top: 16px;
  max-width: 220px;
  text-align: center;
}

.oppia-profile-user-stat-container-small-screen {
  display: none;
  font-size: 12px;
  margin-top: 16px;
  max-width: 100%;
  text-align: center;
}

.oppia-profile-stat-container-line-small-screen {
  display: none;
}

.oppia-profile-user-stat {
  display: inline-block;
  width: 33%;
}

.oppia-profile-user-stat span {
  display: block;
}

.oppia-profile-user-bio {
  display: block;
  font-size: 0.7em;
  line-height: 130%;
  margin-top: 16px;
  width: 100%;
}

.oppia-profile-subject-interest-container {
  display: block;
  font-size: .8em;
  font-weight: bold;
  margin-top: 6px;
}

.oppia-profile-subject-interest {
  background-color: rgba(0, 150, 136, 0.85);
  border-radius: .25em;
  color: #fff;
  display: inline;
  font-size: 0.8em;
  line-height: 1;
  margin: 0 2px;
  padding: .3em .35em .3em .5em;
  text-align: center;
  vertical-align: baseline;
  white-space: nowrap;
}

.oppia-profile-no-interests-text {
  font-size: .9em;
  font-weight: normal;
}

.oppia-profile-content-card {
  background-color: #fff;
  float: left;
  min-height: 630px;
  padding: 30px;
  position: relative;
  width: calc(100% - 280px);
}

<<<<<<< HEAD

=======
/* For issue #1867 (https://github.com/oppia/oppia/issues/1867) 
   Added "overflow:hidden;" to this class to fix a problem with the screen 
   flickering between 2 and 3 columns when someone hovered over either 
   the rating or the number of views explorations in the second row and 
   on when there are at least four explorations listed. */
>>>>>>> 38b33bbf
.oppia-profile-portfolio-container {
  margin: 0 auto;
  margin-bottom: 20px;
  overflow: hidden;
  width: 100%;
}

.oppia-profile-portfolio-pages {
  bottom: 0;
  display: block;
  font-size: .7em;
  margin-bottom: 20px;
  margin-right: 40px;
  position: absolute;
  right: 0;
  text-align: right;
}

@media (max-width: 610px) {
  .oppia-profile-container {
    width: 90%;
  }
  .oppia-profile-user-card {
    float: none;
    margin: 0 auto 12px auto;
    padding: 30px;
    width: 90%;
  }
  .oppia-profile-content-card {
    width: 90%;
    float: none;
    margin: 0 auto;
  }
  .oppia-profile-picture-fullsize {
    display: inline-block;
    float: left;
    margin-right: 20px;
    width: calc(80% - 70px);
  }
  .oppia-profile-username-large-screen {
    display: none;
  }
  .oppia-profile-username-small-screen {
    display: inline-block;
  }
  .oppia-profile-first-contributed {
    text-align: left;
    font-size: .6em;
  }
  .oppia-profile-user-stat-container-large-screen {
    display: none;
  }
  .oppia-profile-user-stat-container-small-screen {
    display: block;
  }
  .oppia-profile-stat-container-line-small-screen {
    display: block;
    border-top: 1px solid #7e7e7e;
  }
  .oppia-profile-user-bio {
    display: inline-block;
  }
}

/*
  This counteracts the increased line-height of 1.846 introduced by
  angular-material.css.
  TODO(sll): This is ugly. We should try not to have it, perhaps after
  angular-material has been upgraded.
*/
html p, body p {
  margin-top: -5px;
}

h1, h2 {
  color: #000;
}

h3 {
  color: #222;
  line-height: 1.1;
}

a {
  color: #0844aa;
  cursor: pointer;
}

a:hover {
  color: #3f2c76;
}

a:focus {
  outline-style: none;
}

/* Change all the borders of an input to red when there is validation errors. */
input.ng-dirty.ng-invalid, md-input-group.md-default-theme input.ng-dirty.ng-invalid {
  border-color: #F44336;
}

::-webkit-input-placeholder {
  font-style: italic;
}
::-moz-placeholder {
  font-style: italic;
}
::-ms-input-placeholder {
  font-style: italic;
}

/* Change the color of odd-numbered lines in a table. */
.table-striped > tbody > tr:nth-child(odd) > td,
.table-striped > tbody > tr:nth-child(odd) > th {
  background-color: #f0f0f0;
}

.oppia-form-error {
  color: red;
}

.oppia-confusing-outcome-warning-text {
  color: rgb(200, 0, 0);
  font-style: italic;
}

.oppia-serious-warning-text {
  color: red;
}

.oppia-disabled-contenteditable {
  background-color: #eee;
  cursor: not-allowed;
  padding: 10px 5px;
  opacity: 1;
}

p {
  line-height: 1.2;
  margin: 0;
  text-align: left;
  word-spacing: 0;
}

.oppia-long-text p {
  line-height: 1.4;
  /* The following should be the same as the line-height (1.4). */
  margin: 1.4em 0;
}

.oppia-long-text-image {
  display: block;
  margin-left: auto;
  margin-right: auto;
  width: 80%;
}

#wrapper {
  min-height: 100%;
  position: relative;
}

.label {
  margin: auto 4px;
}
.label-info {
  background-color: #18447E;
}

/*
  The following rule ensures that, as the viewport gets
  smaller, any media will scale down according to its
  container's width.
*/
img, video, canvas {
  max-width: 100%;
}

textarea {
  width: 90%;
}

/*
  Styles for the development mode indicator
*/
.oppia-dev-mode {
  background-color: DarkSlateGray;
  border-bottom-right-radius: 0.5em;
  border-top-right-radius: 0.5em;
  bottom: 40px;
  color: white;
  left: 0;
  opacity: 0.7;
  padding: 4px 8px;
  /* This allows clicks to 'pass through' the element. */
  pointer-events: none;
  position: fixed;
  z-index: 100;
}

/*
  Styles for the link to the site feedback form.
*/
.oppia-site-feedback {
  background-color: #fff;
  border-radius: 2px;
  bottom: 4px;
  color: rgba(0,0,0,0.87);
  cursor: pointer;
  left: 4px;
  opacity: 0.5;
  padding: 4px 8px;
  position: fixed;
  /* This is needed so that the exploration summary tiles don't overlap the button in the library page. */
  z-index: 3;
}
.oppia-site-feedback:hover,
.oppia-site-feedback:focus,
.oppia-site-feedback:active {
  color: rgba(0,0,0,0.87);
  opacity: 1.0;
  text-decoration: none;
}

/*
  Styles for the global navigation sidebar menu.
*/
.oppia-base-container {
  height: 100%;
  margin-left: auto;
  margin-right: auto;
  min-height: 100%;
  position: relative;
}

/*
  Note that adding "overflow-y: scroll;" will break infinite scrolling in the
  search results page.
*/
.oppia-content-container {
  height: 100%;
  left: 0;
  position: relative;
  transition: transform 0.5s;
  -webkit-transition: -webkit-transform 0.5s;
}

.oppia-sidebar-menu-open .oppia-content-container::after {
  height: 100%;
  opacity: 1;
  -webkit-transition: opacity 0.5s;
  transition: opacity 0.5s;
  width: 100%;
}
.oppia-sidebar-menu-closed .oppia-content-container::after {
  opacity: 0;
  -webkit-transition: opacity 0.5s;
  transition: opacity 0.5s;
}

.oppia-sidebar-menu {
  background: #fff;
  height: 100%;
  left: 0;
  position: fixed;
  top: 0;
  -webkit-transform: translate3d(-100%, 0, 0);
  transform: translate3d(-100%, 0, 0);
  width: 270px;
  z-index: 100;
}
.oppia-sidebar-menu-transition {
  -webkit-transition: all 0.5s;
  transition: all 0.5s;
}
.oppia-sidebar-menu::after {
  background: rgba(0,0,0,0.2);
  content: '';
  display: none;
  height: 100%;
  opacity: 1;
  position: absolute;
  right: 0;
  top: 0;
  -webkit-transition: opacity 0.5s;
  transition: opacity 0.5s;
  width: 100%;
}

.oppia-sidebar-menu-icon {
  height: 22px;
  margin: 0 16px 3px 6px;
  vertical-align: middle;
  width: 22px;
}

.oppia-sidebar-menu ul {
  list-style: none;
  margin-bottom: 0;
  padding-left: 0;
  padding-top: 10px;
  font-size: 16px;
}
.oppia-sidebar-menu hr {
  margin-top: 0;
  margin-bottom: 0;
}
.oppia-sidebar-menu .oppia-sidebar-section-header {
  color: #888;
  display: block;
  margin-left: 10px;
  padding: 1em 0 0 0;
  text-decoration: none;
}
.oppia-sidebar-menu a {
  color: #333;
  display: block;
  padding: 1em 0 1em 18px;
  text-decoration: none;
}
.oppia-sidebar-menu a:hover {
  background: rgb(243, 248, 255);
}
.oppia-sidebar-menu li.active a {
  background: rgba(243, 248, 255, 0.5);
}

.oppia-sidebar-logo {
  height: 32px;
  margin-bottom: 5px;
  margin-left: 15px;
}
.oppia-sidebar-logo-container {
  color: #333;
  margin: 0 auto;
  width: 120px;
}

.oppia-sidebar-header {
  background: #eee;
  border-bottom: 1px solid #ccc;
  height: 56px;
  padding-top: 6px;
}

.oppia-sidebar-footer {
  bottom: 10px;
  color: #777;
  left: 25px;
  position: absolute;
}

.oppia-sidebar-footer div {
  margin-bottom: 10px;
}

.oppia-sidebar-footer a {
  display: inline;
  padding: 0 10px 0 0;
  margin-top: 5px;
}

.oppia-sidebar-footer a:hover {
  background: none;
}

.oppia-sidebar-footer a > img {
  width: 26px;
}

.oppia-sidebar-menu-open .oppia-sidebar-menu {
  box-shadow: 1px 0 3px rgba(0,0,0,0.12), 1px 0 2px rgba(0,0,0,0.24);
  -webkit-transform: translate3d(0, 0, 0);
  transform: translate3d(0, 0, 0);
  visibility: visible;
}
.oppia-sidebar-menu-open .oppia-sidebar-menu::after {
  height: 0;
  opacity: 0;
  -webkit-transition: opacity 0.5s, width 0.1s 0.5s, height 0.1s 0.5s;
  transition: opacity 0.5s, width 0.1s 0.5s, height 0.1s 0.5s;
  width: 0;
}

/*
  Styles for footer
*/
.oppia-footer {
  background-color: #094142;
  bottom: 0;
  color: #fff;
  font-size: 13px;
  line-height: 20px;
  position: absolute;
  width: 100%;
}

.oppia-footer-container {
  max-width: 800px;
  margin-left: auto;
  margin-right: auto;
  padding: 30px 80px;
}

.oppia-footer-container a {
  color: #fff;
}

.oppia-footer-container h4 {
  font-weight: bold;
  text-transform: uppercase;
}

.oppia-footer-container ul {
  padding-left: 0;
}

.oppia-footer-container li {
  list-style-position: inside;
  list-style-type: none;
}

.oppia-footer-padding {
  height: 198px;
}

@media (max-width: 768px) {
  .oppia-footer-padding {
    height: 464px;
  }
}

/*
  This is needed for proper display of tabs. See

  https://github.com/angular-ui/bootstrap/commit/8620aedba99b05822311
*/
.navbar-nav, .pagination {
  cursor: pointer;
}

.navbar {
  border: 0;
  margin-bottom: 0;
  width: 100%;
}

.navbar-nav.oppia-navbar-nav > li > a {
  color: #fff;
  font-size: 16px;
  font-weight: 400;
  height: 56px;
  padding-top: 16px;
}

.oppia-navbar-breadcrumb {
  color: #fff;
  cursor: default;
  font-family: "Capriola", "Roboto", Arial, sans-serif;
  font-size: 20px;
  padding-top: 13px;
}

.oppia-navbar-breadcrumb-separator {
  margin-right: 8px;
}
.oppia-navbar-breadcrumb-separator:after {
  content: ">";
}

.oppia-navbar-breadcrumb-icon {
  height: 20px;
  margin: 0 12px 4px 12px;
  width: 20px;
}

.navbar-default .navbar-nav > li > a:hover,
.navbar-default .navbar-nav > li > a:focus {
  color: #fff;
}

.navbar-default .navbar-nav > li > a.oppia-no-hover-change:hover,
.navbar-default .navbar-nav > li > a.oppia-no-hover-change:focus {
  background: inherit;
  color: #fff;
}

.navbar-nav > li.active > a, .navbar-nav > li.active > a:hover,
.navbar-nav > li.active > a, .navbar-nav > li.active > a:focus {
  color: white;
  background: rgb(2, 38, 86);
}

.navbar-default .navbar-container {
  background: #009688;
  height: 56px;
}

.navbar-default .dropdown-menu {
  background: #fff;
  margin-top: 0;
}

.navbar-default .navbar-nav > li > a, {
  color: #fff;
}

.navbar-default .navbar-nav > li > a:hover,
.navbar-default .navbar-nav .open > a:hover,
.navbar-default .navbar-nav .open .dropdown-menu > li > a,
.navbar-default .navbar-nav .open .dropdown-menu > li > a:hover {
  color: #009688;
}

.navbar-default .navbar-nav > li > a:hover,
.navbar-default .navbar-nav .open > a:hover,
.navbar-default .navbar-nav .open > a:focus,
.navbar-default .navbar-nav .open .dropdown-menu > li > a:hover,
.navbar-default .navbar-nav .open .dropdown-menu > li > a:focus {
  background: #fff;
  color: #009688;
}

.navbar-default .navbar-nav > li.dropdown.open,
.navbar-default .navbar-nav > li.dropdown.open > a {
  background: #fff;
  color: #009688;
}

.navbar-default .navbar-nav > .active > a,
.navbar-default .navbar-nav > .active > a:hover,
.navbar-default .navbar-nav > .active > a:focus {
  background-color: #06b9ac;
  color: #fff;
}

/* In Bootstrap, the link at the top of the default dropdown menu cannot be
   clicked -- so, in such cases (e.g. for the 'Sign in' link at the top right),
   we use this instead.
*/
.oppia-navbar-clickable-dropdown:hover ul.dropdown-menu,
.oppia-clickable-navbar-element:hover {
  display: block;
}

.oppia-top-right-menu-item-separator {
  margin-top: 5px;
  margin-bottom: 5px;
}

.oppia-share-dropdown-menu {
  min-width: 30px;
  width: 46px;
}

.oppia-share-dropdown-menu li > a {
  font-weight: bolder;
  padding: 10px;
  text-align: center;
}

.oppia-share-dropdown-menu:hover .oppia-share-dropdown-toggle {
  color: #009688;
  background-color: white;
}

.nav .dropdown:hover > .dropdown-menu {
  border: none;
}

/* Show the navbar submenu dropdowns on-hover rather than on-click, if the
   screen size is large enough. */
@media (min-width: 768px) {
  .nav .dropdown:hover > .dropdown-menu {
    display: block;
  }
  .nav .dropdown:hover > .dropdown-menu > li > a {
    color: #009688;
  }
  .nav .dropdown:hover > .dropdown-menu > li > a:hover {
    background-color: #eee;
    color: #888;
  }
}

.oppia-main-content {
  margin: 10px;
  padding: 10px;
  width: 100%;
}

.oppia-align-center {
  float: none;
  margin: 0 auto;
  text-align: center;
}

.oppia-exploration-ctrl {
  margin: 15px 0;
}

.oppia-loading-fullpage {
  border: 1px;
  border-radius: 5px;
  font-size: 2em;
  height: 100%;
  position: fixed;
  top: 35%;
  width: 100%;
  z-index: 1000;
}
.oppia-loading-dot-one {
  opacity: 0;
  animation: dot 1.5s infinite;
  animation-delay: 0.0s;
  -moz-animation: dot 1.5s infinite;
  -moz-animation-delay: 0.0s;
  -webkit-animation: dot 1.5s infinite;
  -webkit-animation-delay: 0.0s;
}
.oppia-loading-dot-two {
  opacity: 0;
  animation: dot 1.5s infinite;
  animation-delay: 0.3s;
  -moz-animation: dot 1.5s infinite;
  -moz-animation-delay: 0.3s;
  -webkit-animation: dot 1.5s infinite;
  -webkit-animation-delay: 0.3s;
}
.oppia-loading-dot-three {
  opacity: 0;
  animation: dot 1.5s infinite;
  animation-delay: 0.6s;
  -moz-animation: dot 1.5s infinite;
  -moz-animation-delay: 0.6s;
  -webkit-animation: dot 1.5s infinite;
  -webkit-animation-delay: 0.6s;
}

.oppia-navbar-button-container {
  border-radius: 0;
  margin-top: 10px;
}
/* In Bootstrap, white-space for dropdown list is no-wrap. Use this instead
   to align ticks and dropdown options.
*/
.oppia-navbar-button-container > .dropdown-menu > li > a {
  white-space: normal;
}
.btn.oppia-navbar-button {
  background-color: rgba(0,0,0,0.2);
  color: rgba(255,255,255,1.0);
  font-family: "Capriola", "Roboto", Arial, sans-serif;
  font-size: 14px;
  margin-right: 5px;
  margin-left: 5px;
  text-transform: uppercase;
}
.btn.oppia-navbar-button:hover {
  background-color: rgba(5, 190, 178, 1);
  color: rgba(255,255,255,1);
}

@media (max-width: 768px) {
  .oppia-navbar-hide-on-small-width {
    display: none;
  }
}

.btn.oppia-unresolved-answer-button {
  background-color: white;
  border-radius: 12px;
  color: black;
  font-size: 14px;
  margin: 4px;
  padding: 8px 18px;
  text-align: left;
  width: auto;
}

.btn.oppia-unresolved-answer-button:hover {
  background-color: #eee;
}

.oppia-exp-summary-tiles-container {
  display: block;
  height: 100%;
  margin-left: auto;
  margin-right: auto;
  max-width: 928px;
  min-height: 300px;
  padding-bottom: 24px;
  padding-top: 24px;
  width: 100vw;
}
/* Ensure that the summary tiles tiles remain centered. Note that these values
   would need to be updated if the summary tiles are changed. */
@media (max-width: 844px) {
  .oppia-exp-summary-tiles-container {
    margin-left: 5vw;
    margin-right: 5vw;
    max-width: 89vw;
    width: 632px;
  }
}
@media (max-width: 632px) {
  .oppia-exp-summary-tiles-container {
    margin-left: 2vw;
    margin-right: 2vw;
    max-width: 96vw;
    width: 420px;
  }
}
@media (max-width: 420px) {
  .oppia-exp-summary-tiles-container {
    width: 208px;
  }
}

.oppia-library-group {
  display: block;
  height: 350px;
  margin-bottom: 72px;
  margin-top: 36px;
  max-width: 928px;
  width: 100vw;
}

.oppia-library-group-header-container {
  max-width: calc(100% - 180px);
}
.oppia-library-group-header {
  display: inline-block;
  font-size: 2.2em;
  margin-bottom: 24px;
  margin-left: 44px;
}
.oppia-library-group-header a {
  color: #2c4841;
  font-family: "Capriola", "Roboto", Arial, sans-serif;
}
.oppia-library-group-header a:hover {
  color: #0844aa;
}

.oppia-library-group-view-all-btn {
  background-color: rgba(1,120,109,1);
  color: rgba(255,255,255,1.0);
  font-family: "Capriola", "Roboto", Arial, sans-serif;
  font-size: 14px;
  margin-right: 48px;
  margin-top: 30px;
  text-transform: uppercase;
}
.oppia-library-group-view-all-btn:hover,
.oppia-library-group-view-all-btn:focus,
.oppia-library-group-view-all-btn:active {
  background-color: rgba(5, 190, 178, 1);
  color: rgba(255,255,255,1);
}
@media (max-width: 480px) {
  .oppia-library-group-header {
    font-size: 6vw;
  }
  .oppia-library-group-view-all-btn {
    margin-top: 18px;
  }
}

.oppia-library-carousel-scroll-btn {
  color: #2c4841;
  cursor: default;
  float: left;
  height: 60px;
  margin-top: 100px;
  max-width: 40px;
  padding: 0;
  position: relative;
  width: 10vw;
}
.oppia-library-carousel-scroll-btn i {
  font-size: 36px;
  margin: 0;
  padding: 0;
  top: 50%;
}

.oppia-library-carousel-tiles {
  /*The height is adjusted to hide the scrollbars*/
  height: 290px;
  left: 0;
  margin: 0;
  overflow: hidden;
  padding: 0;
  position: relative;
  top: 0;
  white-space: nowrap;
}

.oppia-library-carousel {
  height: 282px;
  float: left;
  max-width: 848px;
  overflow: hidden;
  position: relative;
}

.oppia-library-carousel-overlay-left,
.oppia-library-carousel-overlay-right {
  /*The display is set in Library.js*/
  display: none;
  height: 258px;
  margin-top: 12px;
  position: absolute;
  top: 0;
  width: 20px;
  z-index: 99;
}

.oppia-library-carousel-overlay-left {
  background: #b5bdc8;
  background: -moz-linear-gradient(left, rgba(0,0,0,0.65) 0%, rgba(0,0,0,0) 100%);
  background: -webkit-linear-gradient(left, rgba(0,0,0,0.65) 0%, rgba(0,0,0,0) 100%);
  background: linear-gradient(to right, rgba(0,0,0,0.65) 0%, rgba(0,0,0,0) 100%);
  left: 0;
}

.oppia-library-carousel-overlay-right {
  background: #b5bdc8;
  background: -moz-linear-gradient(left, rgba(0,0,0,0) 0%, rgba(0,0,0,0.65) 100%);
  background: -webkit-linear-gradient(left, rgba(0,0,0,0) 0%, rgba(0,0,0,0.65) 100%);
  background: linear-gradient(to right, rgba(0,0,0,0) 0%, rgba(0,0,0,0.65) 100%);
  right: 0;
}

.oppia-dashboard-tabs {
  border-bottom: 1px solid #eee;
  display: flex;
  flex-wrap: wrap;
  padding-left: 0;
  text-align: center;
  margin-bottom: 0;
}
.oppia-dashboard-tabs li {
  display: flex;
  margin-bottom: 0;
  width: 200px;
}
.oppia-dashboard-tabs-active .oppia-dashboard-tabs-text {
  border-bottom: 4px solid #009688;
  color: #009688;
}
.oppia-dashboard-tabs-text {
  border-bottom: none;
  color: #009688;
  font-size: 1em;
  padding: 10px;
  text-decoration: none;
  text-transform: uppercase;
  width: 100%;
}
.oppia-dashboard-tabs-text:hover,
.oppia-dashboard-tabs-text:focus {
  color: #009688;
  text-decoration: none;
}
.oppia-dashboard-empty-text {
  padding-left: 20px;
  padding-top: 50px;
}

/* Rules for the tiles in the creator dashboard. */

.oppia-dashboard-intro-card {
  font-family: "Capriola", "Roboto", Arial, sans-serif;
}
.oppia-dashboard-intro-card p {
  margin-bottom: 12px;
}
.oppia-dashboard-intro-picture {
  width: 400px;
}
.oppia-dashboard-intro-button {
  background-color: #015c53;
  border-radius: 0;
  color: #fff;
  font-family: "Capriola", "Roboto", Arial, sans-serif;
  font-size: 14px;
  margin-top: 10px;
  text-transform: uppercase;
  width: 200px;
}
.oppia-dashboard-intro-button:hover,
.oppia-dashboard-intro-button:focus,
.oppia-dashboard-intro-button:active {
  background-color: rgba(5, 190, 178, 1);
  color: #fff;
}

md-card.oppia-dashboard-tile {
  background-color: #fff;
  color: #888;
  height: 120px;
  margin: 0;
  padding: 0;
  position: relative;
  width: 100%;
}
.oppia-dashboard-tile:hover {
  background-color: #f9f9f9;
}

.oppia-dashboard-tile-container-link {
  height: 100%;
  width: 100%;
}

.oppia-dashboard-tile-contents {
  height: 100%;
  padding: 23px 58px;
  width: 100%;
}
.oppia-dashboard-tile-contents:hover {
  text-decoration: none;
}

.oppia-dashboard-tile-collection-label {
  background-color: #333;
  border-radius: 5px;
  bottom: 0;
  color: #f0f0f0;
  padding: 5px;
  position: absolute;
  right: 0;
}

.oppia-dashboard-tile-image-container {
  height: 120px;
  left: 0;
  top: 0;
  width: 120px;
}
/* This centers the image horizontally and vertically. */
.oppia-dashboard-tile-image {
  height: 120px;
  width: 120px;
}
.oppia-dashboard-tile-image-private {
  opacity: 0.2;
}
.oppia-dashboard-tile-details {
  padding-left: 100px;
  padding-top: 5px;
}
.oppia-dashboard-tile-first-row {
  margin-bottom: 8px;
}
.oppia-dashboard-tile-title {
  color: #333;
  font-family: "Capriola", "Roboto", Arial, sans-serif;
  font-weight: bold;
}
@media (max-width: 365px) {
  .oppia-dashboard-tile-image-container {
    display: none;
  }
  .oppia-dashboard-tile-details {
    padding-left: 0;
  }
}

.oppia-dashboard-tile-second-row {
  color: rgba(0,0,0,0.65);
  font-size: 0.9em;
}

.oppia-signup-page-title {
  color: #222;
  font-size: 1.6em;
  margin: 0 0 30px 0;
}

.oppia-content {
  margin: 0 auto;
  max-width: 630px;
  -webkit-overflow-scrolling: touch;
  width: 80%;
}

.oppia-toast-container {
  position: fixed;
  z-index: 999999;
}

.oppia-toast-container * {
  -moz-box-sizing: border-box;
  -webkit-box-sizing: border-box;
  box-sizing: border-box;
}
.oppia-toast {
  position: relative;
  overflow: hidden;
  padding: 15px 15px 15px 50px;
  top: 60px;
  width: 500px;
  -moz-border-radius: 3px 3px 3px 3px;
  -webkit-border-radius: 3px 3px 3px 3px;
  border-radius: 3px 3px 3px 3px;
  background-position: 15px center;
  background-repeat: no-repeat;
  -moz-box-shadow: 0 0 12px #999999;
  -webkit-box-shadow: 0 0 12px #999999;
  box-shadow: 0 0 12px #999999;
  color: #FFFFFF;
  opacity: 0.8;
  margin: auto;
  margin-top: 5px;
}
.oppia-toast-container > :hover {
  -moz-box-shadow: 0 0 12px #000000;
  -webkit-box-shadow: 0 0 12px #000000;
  box-shadow: 0 0 12px #000000;
  opacity: 1;
  cursor: pointer;
}
.toast-warning {
  background-image: url("/images/general/warning.png");
}

@media all and (max-width: 240px) {
  .oppia-toast {
    padding: 8px 8px 8px 50px;
    width: 11em;
  }
  .oppia-toast-container .toast-close-button {
    right: -0.2em;
    top: -0.2em;
  }
}
@media all and (min-width: 241px) and (max-width: 480px) {
  .oppia-toast {
    padding: 8px 8px 8px 50px;
    width: 18em;
  }
  .oppia-toast-container .toast-close-button {
    right: -0.2em;
    top: -0.2em;
  }
}
@media all and (min-width: 481px) and (max-width: 768px) {
  .oppia-toast {
    padding: 15px 15px 15px 50px;
    width: 25em;
  }
}

.oppia-form input.ng-invalid.ng-dirty {
  border: 2px solid #FA787E;
}

.oppia-help {
  height: 16px;
  width: 16px;
}

.oppia-main-body {
  height: 100%;
  margin: 0 auto;
  min-height: 100%;
}

.oppia-cc-icon {
  bottom: 0;
  opacity: 0.4;
  position: fixed;
  right: 25px;
}

.oppia-cc-icon:hover {
  opacity: 0.7;
}

.oppia-wide-panel {
  border: 1px solid #dde0FF;
  border-radius: 20px;
  width: 100%;
}

.oppia-error-wide-container {
  margin-bottom: 30px;
}

.oppia-wide-panel-content, .oppia-forum {
  font-size: large;
  margin: 5px auto;
  min-height: 400px;
  padding: 20px;
}
.oppia-forum {
  margin-top: 0;
}

.oppia-warning {
  background: #F9EDBE;
  width: 80%;
  max-width: 700px;
}
.oppia-warning-chevron {
  font-size: 1em;
  padding-left: 4px;
  padding-top: 4px;
}

.oppia-placeholder {
  color: #888;
  font-style: italic;
}

.oppia-save-draft-button, .oppia-editor-publish-button {
  height: 34px;
}

@media(max-width: 1099px) {
  .oppia-editor-publish-button {
    padding-bottom: 3px;
  }
  .oppia-save-draft-button {
    padding-bottom: 3px;
    width: 40px;
  }
}

@media(min-width: 1100px) {
  .material-icons.oppia-save-publish-button-icon,
  .oppia-save-publish-loading.oppia-save-publish-button-icon {
    display: none;
  }

  .oppia-editor-publish-button {
    padding-bottom: 6px;
  }
  .oppia-save-draft-button {
    padding-bottom: 6px;
    width: 125px;
  }
}

/* Overwrite the Bootstrap defaults. */
.nav > li > a.oppia-editor-navbar-tab-anchor {
  padding: 15px 11px;
}

.oppia-save-publish-loading.oppia-save-publish-button-icon {
  font-size: 30px;
  line-height: 14px;
  letter-spacing: -4px;
  font-style: normal;
  text-align: center;
}

@media(max-width: 1100px) {
  .oppia-save-publish-button-label {
    display: none;
  }
}

.oppia-state-name-container {
  background: #eee;
  border-bottom-left-radius: 5px;
  margin: 2px 7px;
  padding: 6px;
}

.oppia-editor-page-container {
  margin-bottom: 60px;
}

.oppia-editor-header {
  font-size: 16px;
  margin-top: 35px;
}

.oppia-editor-cards-container {
  margin: auto;
  max-width: 700px;
}
.oppia-editor-card-with-avatar {
  background: rgb(255,255,255);
  margin: 20px auto 0 auto;
  max-width: 700px;
  padding: 0;
}

.oppia-editor-card-avatar {
  height: 36px;
  left: -18px;
  position: absolute;
  top: 28px;
  width: 36px;
}

.oppia-editor-card {
  background: rgb(255,255,255);
  margin-left: auto;
  margin-right: auto;
  margin-top: 30px;
  max-width: 800px;
  padding: 32px;
  padding-bottom: 40px;
}

.oppia-editor-avatar {
  height: 24px;
  left: -43px;
  position: absolute;
  width: 24px;
}

pre.oppia-pre-wrapped-text {
  white-space: pre-wrap;
}

.oppia-editor-card-body {
  position: relative;
}
.oppia-editor-card-body h3 {
  font-size: 1.8em;
  margin: 0;
}
.oppia-editor-card-body form {
  margin: 0;
}

.oppia-editor-card-section-container {
  background: rgba(5,140,166,0.1);
  padding-bottom: 1px;
  padding-top: 5px;
}

.oppia-editor-card-section {
  padding: 20px 50px 20px 35px;
}

.oppia-state-content {
  min-height: 20px;
  padding: 5px 0 15px 10px;
}

.oppia-state-content-display, .oppia-param-changes-display {
  max-width: 610px;
  text-align: left;
}

/* These rules must be kept in sync with corresponding rules in
   core/templates/dev/head/player/conversation_skin_directive.html
   (those with '.conversation-skin-tutor-card-top-content > p,
   .conversation-skin-oppia-feedback-content > p,
   .conversation-skin-learner-answer-content > p,
   .conversation-skin-help-card-content > p' selectors specifying
    the same line-height, margin-top and margin-bottom attributes)
*/
.oppia-state-content-display-html > p,
.form-control.oppia-rte-content > div > p {
  line-height: 28px;
  margin-bottom: 18px;
  margin-top: 18px;
}

.oppia-state-content-display-html > p:first-child,
.form-control.oppia-rte-content > div > p:first-child {
  margin-top: 0px;
}

.oppia-state-content-display-html > p:last-child,
.form-control.oppia-rte-content > div > p:last-child {
  margin-bottom: 0px;
}

.oppia-prevent-selection {
  -moz-user-select: none;
  -ms-user-select: none;
  -webkit-user-select: none;
}

.oppia-save-state-item-button {
  margin-left: 5px;
}

.oppia-editable-section {
  cursor: pointer;
  position: relative;
}

/* this classes below are used to graymask
 * outcome section when one hovers and
 * editable section when one hovers over them
 */

.oppia-editable-section .oppia-rule-preview-section-mask,
.oppia-editable-section .oppia-editable-section-mask {
  background-color: #eee;
  bottom: 0;
  height: 100%;
  opacity: 0;
  position: absolute;
  top: 0;
  width: 100%;
  z-index: 10;
}

.oppia-editable-section:hover .oppia-rule-preview-section-mask,
.oppia-editable-section:hover .oppia-editable-section-mask {
  border-radius: 4px;
  opacity: 0.4;
  transition: all 200ms;
  -webkit-transition: all 200ms;
}

.oppia-editable-section:hover .oppia-interaction-preview {
  background: rgba(5, 140, 166, 0.5);
  border-radius: 4px;
}

.oppia-interaction-preview {
  opacity: 0.5;
  padding: 4px;
}

.oppia-editor-edit-icon {
  font-size: 16px;
  opacity: 0.2;
  position: absolute;
  right: -22px;
  top: 3px;
  -webkit-transition: all 200ms;
  transition: all 200ms;
}

.oppia-editable-section:hover .oppia-editor-edit-icon {
  opacity: 0.8;
}

.oppia-click-to-start-editing {
  height: 100%;
  position: absolute;
  width: 100%;
  z-index: 50;
}

.oppia-editor-trash-icon {
  opacity: 0.2;
  -webkit-transition: all 200ms;
  transition: all 200ms;
}

.oppia-editor-trash-icon:hover {
  opacity: 0.8;
  cursor: pointer;
}

/* Styles for the state graph vizualization. */

.oppia-state-graph-container {
  border-radius: 4px;
  border: 1px solid #ccc;
  height: 400px;
  overflow-y: hidden;
  position: relative;
}

.oppia-state-graph-animate-show {
  opacity: 1;
}
.oppia-state-graph-animate-show.ng-hide-add, .oppia-state-graph-animate-show.ng-hide-remove {
  transition: all linear 0.5s;
}
.oppia-state-graph-animate-show.ng-hide {
  opacity: 0;
}

/* Styles for the collections learner view */

.oppia-collection-player-tiles-container {
  height: 100%;
  margin-top: 60px;
  margin-left: auto;
  margin-right: auto;
  max-width: 800px;
  min-height: 500px;
  padding-bottom: 25px;
  padding-left: 50px;
  position: relative;
}
.oppia-collection-player-tiles-container .oppia-page-heading {
  color: #fff;
}

.oppia-collection-player-tile-section {
  margin-bottom: 24px;
}

.oppia-collection-player-small-text {
  color: #fff;
  font-style: italic;
  font-size: 1em;
  margin-top: 12px;
  margin-bottom: 6px;
}

/* Styles for the statistics page. */

.oppia-back-arrow {
  float: left;
  margin-right: 5px;
}

.oppia-nested-link {
  color: #0844aa;
  cursor: pointer;
}

.oppia-nested-link:hover {
  color: #3f2c76;
  text-decoration: underline;
}

.oppia-add-interaction-button,
.oppia-add-response-button,
.oppia-add-fallback-button {
  background-color: rgba(5,140,166,0.9);
  border: 0;
  border-radius: 0;
  color: white;
  opacity: 0.9;
  padding: 7px;
  width: 100%;
}

.oppia-add-interaction-button:active,
.oppia-add-interaction-button:focus,
.oppia-add-interaction-button:hover,
.oppia-add-response-button:active,
.oppia-add-response-button:focus,
.oppia-add-response-button:hover,
.oppia-add-fallback-button:active,
.oppia-add-fallback-button:focus,
.oppia-add-fallback-button:hover {
  background-color: rgba(5,140,166,1);
  color: white;
  opacity: 1;
}

.oppia-add-rule-button {
  background-color: rgba(165,165,165,0.9);
  border: 0;
  border-radius: 0;
  color: white;
  opacity: 0.9;
  padding: 7px;
  width: 100%;
}

.oppia-add-rule-button:active,
.oppia-add-rule-button:focus,
.oppia-add-rule-button:hover {
  background-color: rgba(165,165,165,1);
  color: white;
  opacity: 1;
}

/* Workaround to ensure that single-line paragraphs comprising multiple-choice
   options are displayed inline. */
.oppia-multiple-choice-rule p {
  display: inline;
}
.oppia-multiple-choice-rule p::before {
  content: ' ';
}

.oppia-interaction-tile {
  cursor: pointer;
  display: inline-block;
  margin: 5px;
  outline: 1px solid #aaa;
  vertical-align: top;
  width: 30%;
}
.oppia-interaction-tile:hover {
  outline: 2px solid #009688;
}
.oppia-interaction-tile-name {
  border-top: 1px solid #ccc;
  padding: 3px 0;
  position: relative;
  text-align: center;
}
.oppia-interaction-customization-label {
  font-size: 1em;
  font-weight: bold;
  padding-bottom: 6px;
}

.oppia-small-delete-button {
  padding-top: 3px;
}

.oppia-delete-param-change-button,
.oppia-delete-interaction-button,
.oppia-close-popover-button,
.oppia-delete-list-entry-button {
  background: none;
  border: 0;
  color: #000;
  cursor: pointer;
  height: 30px;
  opacity: 0.5;
  width: 30px;
}
.oppia-delete-param-change-button,
.oppia-delete-interaction-button,
.oppia-close-popover-button {
  position: absolute;
}
.oppia-delete-interaction-button,
.oppia-close-popover-button {
  right: 8px;
  top: 8px;
}
.oppia-delete-param-change-button {
  right: -30px;
  top: 0;
}
.oppia-delete-response-button,
.oppia-delete-rule-button {
  cursor: pointer;
  opacity: 0.5;
  position: absolute;
  right: 8px;
  top: 8px;
  width: 20px;
}
.oppia-delete-list-entry-button {
  margin-top: 6px;
}
.oppia-delete-param-change-button:hover,
.oppia-delete-interaction-button:hover,
.oppia-close-popover-button:hover,
.oppia-delete-response-button:hover,
.oppia-delete-rule-button:hover,
.oppia-delete-list-entry-button:hover {
  opacity: 1;
}



.oppia-graph-resize-button {
  border: 0;
  padding: 9px 10px 6px 10px;
  position: absolute;
  right: 2px;
  top: 2px;
}

.nav-pills > li > a.oppia-rule-tab {
  background: rgba(0,0,0,0.05);
  border-radius: 0;
  border-bottom: 1px solid #f0f0f0;
  color: #444;
  padding: 7px 15px;
  width: 100%;
}
.nav-pills > li > a.oppia-rule-tab-disabled {
  cursor: default;
}
.nav-pills > li:hover > a.oppia-rule-tab {
  background: rgba(0,0,0,0.1);
}
.nav-pills > li:hover > a.oppia-rule-tab-disabled {
  background: rgba(0,0,0,0.05);
}
.nav-pills > li.active > a.oppia-rule-tab-active {
  background: rgba(5,140,166,0.1);
  border-right: 0;
  color: #333;
}

.oppia-default-rule-tab {
  border-left: 1px solid #ddd;
}

.oppia-rule-body-container {
  padding-left: 0;
  padding-right: 0;
  width: 100%;
}

.oppia-readonly-rule-tile {
  border-radius: 4px;
  margin-bottom: 0;
  margin-left: 0;
  padding: 4px;
}

.oppia-readonly-rule-tile img, .oppia-rule-tab img {
  max-height: 50px;
}

.oppia-rule-dest-link {
  margin-left: 5px;
  position: absolute;
  width: 400px;
  /* This must be larger than the z-index in
     .oppia-interactive-section-click-handler, so that the rule does not
     switch to edit mode when the destination link is clicked. */
  z-index: 200;
}

.oppia-rule-save-cancel-buttons {
  margin-bottom: 5px;
  margin-top: 2px;
}

.oppia-rule-block {
  background-color: white;
  border-top: 1px solid #ccc;
  border-left: 1px solid #ccc;
  border-right: 1px solid #ccc;
}

.oppia-rule-block.active {
  box-shadow: 0 1px 3px rgba(0,0,0,0.12), 0 1px 2px rgba(0,0,0,0.24);
  margin: -2px;
  z-index: 1;
}

.oppia-response-header-block {
  overflow: hidden;
  padding-left: 24px;
  white-space: nowrap;
  width: 640px;
}

.oppia-response-header {
  float: left;
  overflow: hidden;
  text-overflow: ellipsis;
  white-space: nowrap;
  width: 500px;
}

.oppia-rule-header {
  color: rgb(120, 120, 120);
  overflow: hidden;
  padding-left: 0;
  text-overflow: ellipsis;
  white-space: nowrap;
}

.oppia-rule-sort-handle, .oppia-fallback-sort-handle {
  cursor: move;
  left: 10px;
  margin-left: 5px;
  opacity: 0.3;
  position: absolute;
  top: 6px;
  width: 25px;
  /* This is needed for the sort handle to be above the rule tile. */
  z-index: 1;
}

.oppia-rule-header-warning-placement {
  left: -0.5em;
  position: absolute;
  top: 6px;
  z-index: 2;
}

.oppia-rule-header-warning-style {

  -ms-transform: rotate(-10deg);
  -webkit-transform: rotate(-10deg);

  background-color: yellow;
  border:1px solid black;
  color: firebrick;
  cursor: pointer;
  font-size: 20px;
  font-weight: bold;
  height:22px;
  line-height: 22px;
  text-align: center;
  transform: rotate(-10deg);
  width:22px;
}

.oppia-param-change-sort-handle {
  cursor: move;
  left: -20px;
  opacity: 0.3;
  position: absolute;
  top: 4px;
}

.oppia-rule-edit-feedback {
  position: relative;
}

.oppia-rule-details-header {
  margin-bottom: 6px;
}

.about-tabs {
  margin-bottom: 0;
}

table.oppia-padded-table {
  border: 1px solid black;
  padding: 5px;
}
table.oppia-padded-table th, table.oppia-padded-table td {
  border: 1px solid black;
  padding: 5px;
}

/* Styles for parameter labels. */
oppia-parameter {
  background-color: #18447E;
  border-radius: .25em;
  color: white;
  display: inline;
  font-size: 75%;
  font-weight: bold;
  line-height: 1;
  margin: auto 4px;
  padding: .2em .6em .3em;
  text-align: center;
  vertical-align: baseline;
  white-space: nowrap;
}

.oppia-param-editor-row {
  position: relative;
}

.oppia-param-display-row {
  margin-bottom: 4px;
}

.oppia-tutorial-tooltip {
  min-width: 400px !important;
}

/* Hide the search icon in the rule destination dropdown. */
.oppia-rule-dest-select2 .select2-search input {
  background: none;
}

.oppia-dashboard-row {
  cursor: pointer;
  background-color: #fff;
  margin-bottom: -5px;
  overflow: auto;
}
.oppia-dashboard-row:hover {
  background: #eee;
}
.oppia-dashboard-row-recent {
  background: #fff4ca;
}
.oppia-dashboard-row-recent:hover {
  background: #ffe279;
}

.oppia-dashboard-status-green {
  color: #009688;
  font-weight: bold;
  text-transform: capitalize;
}

.oppia-dashboard-status-grey {
  color: #888;
  text-transform: capitalize;
}

.oppia-dashboard-status-orange {
  color: #f7a541;
  font-weight: bold;
  text-transform: capitalize;
}

.oppia-dashboard-tile-metadata-parent {
  float: right;
  padding-top: 15px;
  width: 30%;
}

.oppia-dashboard-tile-metadata {
  border-left-color: #DADADA;
  border-left-style: ridge;
  border-left-width: thin;
  color: #888;
  font-size: 0.85em;
  height: 85px;
  margin-left: 10px;
  padding-left: 20px;
  padding-right: 20px;
}

md-card.oppia-dashboard-tile {
  background-color: #fff;
  border-bottom: 1px solid #ccc;
  color: #888;
  height: 120px;
  margin: 0;
  padding: 0;
  position: relative;
}

ul.oppia-dashboard-tiles {
  list-style-type: none;
  margin-top: 30px;
  padding-left: 0;
}

.oppia-large-modal-window .modal-dialog {
  max-width: 900px;
  width: 80%;
}
.oppia-large-modal-window .modal-body {
  height: 60vh;
}

.oppia-embed-modal-code {
  background-color: #fcfcfc;
  border: 1px solid #d9d9d9;
  border-radius: 4px;
  display: inline-block;
  padding: 10px;
}

.oppia-embed-modal-code:hover {
  background-color: #f9f9f9;
}

.oppia-version-mismatch-modal .oppia-content {
  max-height: 700px;
  overflow-y: scroll;
  overflow-x: hidden;
}

.oppia-vcenter {
  display: table-cell;
  float: none;
  vertical-align: middle;
}

.oppia-disabled-link {
  opacity: 0.6;
  pointer-events: none;
}

/* CSS3 Animations */
@-ms-keyframes spin {
  from { -ms-transform: rotate(0deg); }
  to { -ms-transform: rotate(360deg); }
}
@-moz-keyframes spin {
  from { -moz-transform: rotate(0deg); }
  to { -moz-transform: rotate(360deg); }
}
@-webkit-keyframes spin {
  from { -webkit-transform: rotate(0deg); }
  to { -webkit-transform: rotate(360deg); }
}
@keyframes spin {
  from { transform: rotate(0deg); }
  to { transform: rotate(360deg); }
}

.oppia-animate-spin {
  -webkit-animation-name: spin;
  -webkit-animation-duration: 1000ms;
  -webkit-animation-iteration-count: infinite;
  -webkit-animation-timing-function: ease-in-out;

  -moz-animation-name: spin;
  -moz-animation-duration: 1000ms;
  -moz-animation-iteration-count: infinite;
  -moz-animation-timing-function: ease-in-out;

  -ms-animation-name: spin;
  -ms-animation-duration: 1000ms;
  -ms-animation-iteration-count: infinite;
  -ms-animation-timing-function: ease-in-out;

  animation-name: spin;
  animation-duration: 1000ms;
  animation-iteration-count: infinite;
  animation-timing-function: ease-in-out;
}

oppia-expression-error-tag {
  background-color: #d9534f;
  border-radius: .25em;
  color: white;
  display: inline;
  font-size: 75%;
  font-weight: bold;
  line-height: 1;
  margin: auto 4px;
  padding: .2em .6em .3em;
  text-align: center;
  vertical-align: baseline;
  white-space: nowrap;
}
oppia-expression-error-tag:after {
  content: "Expression parsing error!";
}

/* Adjust the z-index for the tutorial components so that they do not go
   above the navbar.
*/
.ng-joyride-element-static[data-original-title],
div.ng-joyride-title {
  z-index: 999;
}
.ng-joyride.popover.sharp-borders {
  z-index: 1002;
}
div#ng-curtain {
  z-index: 997;
}

/* Add inter-paragraph spacing to the ng-joyride tutorial contents. */
.ng-joyride .popover-content p {
  margin-top: 10px;
}

.oppia-navbar {
  box-shadow: 0 3px 6px rgba(0,0,0,0.16), 0 3px 6px rgba(0,0,0,0.23);
  cursor: default;
  height: 56px;
  left: -2%;
  padding-left: 2%;
  padding-right: 2%;
  position: fixed;
  width: 104%;
  /* This is larger than the editor tutorial's z-index, but smaller than
     the z-index for Bootstrap modals.
  */
  z-index: 1005;
}

.oppia-top-of-page-padding {
  /* This ensures that content is not tucked behind the fixed navbar. */
  height: 56px;
}
.oppia-navbar-menu {
  margin-left: 10px;
  opacity: 0.9;
  outline-color: transparent;
  padding-top: 20px;
}
.oppia-navbar-menu-icon {
  color: #fff;
  margin-top: -5px;
}
.oppia-navbar-menu:hover {
  opacity: 1;
}

.oppia-navbar-brand-name {
  float: left;
  height: 56px;
  line-height: 20px;
  margin-left: -10px;
}

.oppia-logo {
  display: inline-block;
  font-family: "Capriola", "Roboto", Arial, sans-serif;
  font-size: 21px;
  font-weight: 300;
  height: 40px;
  margin-top: 8px;
}
.oppia-logo-wide {
  margin-left: 25px;
}
.oppia-logo-small {
  margin-left: 6px;
}

@media (min-width: 500px) {
  .oppia-navbar-tabs-narrow {
    /*
      This needs to take i18n of the "Create" and "Sign in" buttons into
      account.
    */
    min-width: 260px;
  }
  .oppia-navbar-tabs {
    /*
      This needs to take i18n of the "Create" and "Sign in" buttons into
      account.
    */
    min-width: 580px;
  }
}
.nav > li > a.oppia-navbar-tab {
  font-family: "Capriola", "Roboto", Arial, sans-serif;
  font-size: 14px;
  padding: 17px 12px 10px 12px;
  text-transform: uppercase;
}
.oppia-navbar-dropdown-toggle,
.oppia-navbar-tab {
  height: 56px;
  color: #fff;
}
.oppia-navbar-profile {
  float: right;
}
.oppia-navbar-nav > li > a:hover,
.oppia-navbar-nav > li > a:focus,
.oppia-navbar-nav .open > a,
.oppia-navbar-nav .open > a:hover,
.oppia-navbar-nav .open > a:focus,
.oppia-navbar-tabs > li > a:hover,
.oppia-navbar-tabs > li > a:focus {
  background-color: #fff;
  color: #009688;
}
.oppia-navbar-profile-admin > li > a:hover,
.oppia-navbar-profile-admin > li > a:focus,
.oppia-navbar-profile-admin .open > a,
.oppia-navbar-profile-admin .open > a:hover,
.oppia-navbar-profile-admin .open > a:focus,
.oppia-navbar-tabs-admin > li > a:hover,
.oppia-navbar-tabs-admin > li > a:focus {
  background-color: #fff;
  color: #00376d;
}
.oppia-navbar-dropdown {
  border: 0;
  border-top-left-radius: 0;
  border-top-right-radius: 0;
  margin-top: 0;
}
.oppia-navbar-dropdown > li > a {
  color: #009688;
}
.oppia-navbar-dropdown > li > a:hover,
.oppia-navbar-dropdown > li > a:focus {
  background-color: #eee;
  color: #888;
}
.oppia-navbar-profile-picture-container {
  margin-left: 10px;
  text-align: right;
}
.oppia-navbar-profile-picture {
  height: 32px;
  width: 32px;
}
.oppia-navbar-role-indicator {
  background-color: #f7a541;
  border-radius: 20px;
  bottom: 10px;
  height: 15px;
  position: absolute;
  right: 25px;
  width: 15px;
}
.oppia-navbar-role-text {
  bottom: 0;
  color: white;
  font-size: 0.7em;
  font-weight: bold;
  position: absolute;
  right: 3px;
}

.oppia-navbar-dashboard-indicator {
  background-color: #f7a541;
  border-radius: 20px;
  height: 15px;
  position: absolute;
  right: 25px;
  top: 8px;
  width: 15px;
}
.oppia-navbar-dashboard-indicator-text {
  bottom: 0;
  color: white;
  font-size: 0.7em;
  font-weight: bold;
  position: absolute;
  right: 4px;
}

.oppia-select {
  background: white;
  border: #ddd solid 1px;
  border-radius: 4px;
  color: #555;
  padding: 5px;
}

.oppia-feedback-tab-row {
  cursor: pointer;
}
.oppia-feedback-tab-row:hover {
  background: #eee;
}

.oppia-editor-sidebar {
  max-width: 500px;
  padding: 7px 5px 0 5px;
  position: absolute;
  right: 15px;
  top: 28px;
  width: 100%;
}
.oppia-editor-sidebar accordion .panel {
  border-radius: 0;
}
.oppia-editor-sidebar accordion .panel .panel-heading {
  background-color: #ddd;
  border-radius: 0;
  padding: 3px 10px;
}
.oppia-editor-sidebar accordion .panel .panel-title {
  font-weight: bold;
}
.oppia-editor-sidebar accordion .panel .panel-body {
  border-radius: 0;
  padding-right: 25px;
}
.oppia-editor-sidebar-section-header {
  background-color: #ddd;
  font-size: 0.75em;
  font-weight: bold;
  padding: 3px 10px;
}
.oppia-editor-sidebar-section-body {
  background-color: #fff;
  margin-bottom: 5px;
  padding-right: 25px;
  padding: 0 10px;
}

.oppia-editor-warnings-indicator {
  border-style: inset;
  border-width: 0 9px 14px 9px;
  bottom: 10px;
  font-size: 0.7em;
  font-weight: bold;
  height: 0;
  position: absolute;
  right: 5px;
  width: 0;
}
.oppia-editor-warnings-error-color {
  border-color: transparent transparent rgb(244,244,15) transparent;
  color: #333;
}
.oppia-editor-warnings-critical-color {
  border-color: transparent transparent rgb(231,15,15) transparent;
  color: #fff;
}
.oppia-editor-warnings-count {
  margin-left: -3px;
}

.oppia-exploration-open-threads-indicator {
  position: absolute;
  right: 5px;
  width: 16px;
  bottom: 10px;
  height: 13px;
  text-align: center;
  border-radius: 10%;
}
.oppia-exploration-open-threads-color {
  background-color: #4078C0;
  border: 1px solid rgb(243, 243, 243);
}
.oppia-exploration-open-threads-count {
  font-size: 9px;
  position: relative;
  bottom: 8px;
  color: white;
}

.dropdown-menu.oppia-editor-warnings-box {
  background: #fcf8e3;
}
.oppia-editor-warnings-header {
  font-size: 0.8em;
  font-weight: bold;
  margin: 0 5px;
}
.oppia-editor-warnings-text {
  font-size: 0.9em;
  padding: 2px 5px;
  width: 250px;
}
.oppia-editor-warnings-separator {
  margin: 0;
}

/* Adding multilevel submenu functionality to Bootstrap's dropdown
    See http://bootsnipp.com/snippets/featured/multi-level-dropdown-menu-bs3
*/
.oppia-dropdown-submenu {
  position: relative;
}

.oppia-dropdown-submenu > .dropdown-menu {
  border-radius: 0 6px 6px 6px;
  left: 100%;
  margin-top: -6px;
  margin-left: -1px;
  -moz-border-radius: 0 6px 6px;
  top: 0;
  -webkit-border-radius: 0 6px 6px 6px;
}

.oppia-dropdown-submenu:hover > .dropdown-menu {
  display: block;
}

.oppia-dropdown-submenu > a:after {
  border-color: transparent;
  border-style: solid;
  border-width: 5px 0 5px 5px;
  border-left-color: #ccc;
  content: " ";
  display: block;
  float: right;
  height: 0;
  margin-top: 5px;
  margin-right: -10px;
  width: 0;
}

.oppia-dropdown-submenu:hover > a:after {
  border-left-color: #fff;
}

.oppia-dropdown-submenu.pull-left {
  float: none;
}

.oppia-dropdown-submenu.pull-left > .dropdown-menu {
  border-radius: 6px 0 6px 6px;
  left: -100%;
  margin-left: 10px;
  -moz-border-radius: 6px 0 6px 6px;
  -webkit-border-radius: 6px 0 6px 6px;
}

.oppia-profile-picture .oppia-profile-picture-mask {
  background-color: #eee;
  bottom: 0;
  height: 100%;
  opacity: 0;
  position: absolute;
  top: 0;
  width: 100%;
  z-index: 10;
}
.oppia-profile-picture:hover .oppia-profile-picture-mask {
  border-radius: 4px;
  opacity: 0.7;
  transition: all 200ms;
  -webkit-transition: all 200ms;
}

.oppia-profile-picture-edit-prompt {
  background-color: #333;
  border-radius: 5px;
  color: white;
  left: 50%;
  min-width: 120px;
  padding: 5px;
  position: absolute;
  top: 50%;
  transform: translate(-50%, -50%);
}

.oppia-profile-picture-crop-area {
  background: #E4E4E4;
  height: 350px;
  margin-top: 20px;
  position: relative;
  width: 500px;
}
.oppia-profile-picture-reset-button {
  position: absolute;
  right: -50px;
  top: 0;
}

.oppia-page-cards-container {
  margin: auto;
  max-width: 95%;
  position: relative;
  width: 660px;
}

.oppia-page-card {
  background: rgb(255,255,255);
  margin-left: auto;
  margin-right: auto;
  margin-bottom: 30px;
  margin-top: 40px;
  padding: 30px 55px;
}
.oppia-page-card li {
  margin-bottom: 10px;
}

.oppia-notifications-tray {
  margin-left: -8px;
}

.oppia-notifications-dashboard-card {
  padding: 15px 40px;
}

.oppia-notification-content {
  display: inline-block;
}

.oppia-notification-last-updated {
  float: right;
}

 @media (max-width: 500px) {
  .oppia-notification-content,
  .oppia-notification-last-updated {
    display: inline;
  }

 }

.oppia-about-anchor {
  display: block;
  position: relative;
  top: -70px;
  visibility: hidden;
}

.oppia-about-right-menu {
  left: 50%;
  margin-left: 360px;
  position: fixed;
  top: 100px;
  width: 300px;
}

.oppia-about-right-menu p {
  line-height: 1;
  margin: 0.5em 0;
}
.oppia-about-right-menu ul {
  list-style-type: none;
  padding-left: 20px;
}

/* Hide the 'Skip' icon on the editor tutorial. */
.skipBtn .glyphicon-ban-circle {
  display: none;
}

.oppia-page-heading {
  margin-bottom: 5px;
}

.oppia-page-heading-subtext {
  font-size: smaller;
  opacity: 0.7;
}

.oppia-rating-star-active {
  color: #FFD700;
}

.oppia-transition-200 {
  -webkit-transition: all 200ms;
  transition: all 200ms;
}

/* Styles for the feedback popover component in the learner view. */
.oppia-feedback-popover-submit-btn-enabled {
  color: #009688;
}
.oppia-feedback-popover-textarea {
  border: 1px solid rgba(0,0,0,0.2);
  margin-top: 4px;
  padding: 4px;
  resize: none;
  width: 200px;
}

.oppia-rte-toolbar-image {
  padding-bottom: 8px;
  padding-top: 8px;
}

.ta-scroll-window.oppia-rte-content {
  width: 100%;
}

.ta-editor.form-control.oppia-rte-content, .ta-scroll-window.form-control.oppia-rte-content {
  min-height: 80px;
  height: auto;
  overflow: auto;
  font-family: inherit;
  font-size: 100%;
}

.form-control.oppia-rte-content > .ta-bind {
  height: auto;
  min-height: 80px;
}

.form-control.oppia-rte-content img.block-element {
  display: block;
  margin: auto;
}

/* Styles for the editor training interfaces. */

.preview-conversation-skin-card-row-container {
  margin-bottom: 17px;
  table-layout: fixed;
  width: 100%;
}

.preview-conversation-skin-card-row {
  margin-bottom: 20px;
  margin-top: 20px;
  width: 100%;
}

.preview-conversation-skin-row-avatar {
  padding-right: 10px;
  width: 30px;
}

.preview-conversation-skin-row-avatar-img {
  height: 24px;
  max-width: 24px;
}

.preview-conversation-skin-oppia-content {
  padding-left: 15px;
  padding-top: 2px;
}

.preview-conversation-skin-learner-input {
  padding-left: 15px;
}

md-card.preview-conversation-skin-inline-interaction {
  background-color: #f6f6f6;
  border-bottom-left-radius: 2px;
  border-bottom-right-radius: 2px;
  border-top-left-radius: 0;
  border-top-right-radius: 0;
  border-top: 1px solid rgba(0,0,0,0.1);
  margin: -20px auto;
  max-width: 560px;
}

md-card.preview-conversation-skin-supplemental-card {
  background-color: #f6f6f6;
  margin: -5px 0;
  max-width: 560px;
}

.preview-conversation-skin-supplemental-interaction {
  margin: 0 auto;
  max-width: 560px;
}

.trained-feedback-selection-form-container {
  margin-top: -5px;
}

.trained-feedback-selection-container {
  border-bottom: thin solid #EEEEEE;
  margin-bottom: 5px;
}

.trained-feedback-selection-container md-input-group.md-default-theme label {
  border-bottom: 0;
}

.trained-feedback-selection {
  background: none;
  border: none;
  color: rgba(0,0,0,0.5);
  margin: 0;
  padding-left: 0;
  padding-top: 9px;
  text-align: left;
  /* This is needed so that images stay bounded by the container in Firefox. */
  width: 100%;
}

.trained-feedback-selection:hover {
  color: #00897B;
}

.oppia-modal-information-card .modal-dialog {
  margin: 100px auto;
  width: 400px;
}

.oppia-modal-information-card .modal-dialog .modal-content {
  border-radius: 0;
}

.oppia-modal-information-card .modal-dialog .modal-content md-card {
  border-radius:0;
  margin: 0;
  padding: 0;
}

.oppia-lost-changes > li {
  margin: 5px 0 5px 10px;
}

.oppia-lost-changes > li > .state-edit-desc {
  margin: 3px auto auto 25px;
}

.oppia-lost-changes > li .state-edit-desc .content > *,
.oppia-lost-changes > li .state-edit-desc .feedback > * {
  padding: 4px 0 0 20px;
}

.oppia-lost-changes > li > .state-edit-desc > .sub-edit {
  margin-left: 20px;
}

.oppia-lost-changes > li > .state-edit-desc > .rules-list > li {
  margin-left: 20px;
}

.oppia-info-card-title {
  bottom: 0;
  color: white;
  font-family: "Capriola", "Roboto", Arial, sans-serif;
  margin: 12px 0;
  padding: 0;
  position: absolute;
}

.oppia-info-card-bg-image {
  left: 50%;
  margin-right: -50%;
  position: absolute;
  top: 50%;
  transform: translate(-50%, -50%);
  width: 120px;
}

.oppia-info-card-logo-thumbnail {
  background-position: center;
  background-repeat: no-repeat;
  background-size: cover;
  height: 300px;
  padding: 20px;
  position: relative;
}

.oppia-info-card-content {
  padding: 10px 20px 10px 20px;
}

.oppia-info-card-content p {
  display: block;
  font-size: 1.0em;
  line-height: 1;
  padding: 12px 0 24px 0;
  position: relative;
  word-spacing: 0;
}

.oppia-info-card-content .card-metrics {
  margin-top: 10px;
  padding: 0;
}

.oppia-info-card-content .card-metrics li {
  font-size: 14px;
  list-style-type: none;
  text-align: center;
}

.oppia-info-card-content .card-metrics li .fa {
  font-size: 24px;
  margin-right: 5px;
}

.oppia-info-card-content .card-metrics ul img {
  height: 24px;
  margin-right: 2px;
  width: 24px;
}

.oppia-info-card-content .card-metrics ul li .oppia-contributors-circle {
  height: 20px;
  width: 20px;
}

.oppia-contributors-more-circle {
  background: #888;
  border-radius: 50%;
  border-color: black;
  height: 20px;
  padding-top: 3px;
  text-align: center;
  width: 20px;
}

.oppia-info-card-bottom-row {
  margin-top: 20px
}

.oppia-info-card-bottom-row md-chips md-chip {
  cursor: default;
  font-size: 12px;
  line-height: 1em;
  margin: 0;
  padding: 0;
}

.oppia-info-card-bottom-row ul li a img {
  height: 20px;
  width: 20px;
}

.oppia-info-card-tooltip-more {
  color: blue;
}

/* This is necessary so that long usernames don't overflow the tooltip. */
.oppia-info-card-content .tooltip-inner {
  max-width: none;
}

.oppia-info-card-tag-icon {
  padding-top: 6px;
  width: 28px;
}

.oppia-info-card-exploration-contributors-profile {
  padding: 0;
}

.oppia-info-card-community-editable-icon {
  color: #009688;
}

/* Styles for gadget panels and editor. */

.oppia-gadget-tile {
  cursor: pointer;
  display: inline-block;
  margin: 5px;
  vertical-align: top;
  width: 25%;
}
.oppia-gadget-tile:hover {
  outline: 2px solid #05A69A;
}
.oppia-gadget-tile-name {
  padding: 3px 0;
  position: relative;
  text-align: center;
}

.oppia-gadget-customization-editor label {
  font-weight: normal;
}

.oppia-gadget-delete-icon,
.oppia-gadget-edit-icon,
.oppia-gadget-rename-icon {
  cursor: pointer;
  position: absolute;
  width: 20px;
  z-index: 1;
}

.oppia-gadget-delete-icon,
.oppia-gadget-rename-icon {
  right: 0;
  top: 4px;
}

.oppia-gadget-rename-icon {
  right: 20px
}

.oppia-gadget-edit-icon {
  color: #636363;
  right: 20px;
  top: 4px;
}

.oppia-gadget-content {
  background: #fff;
}

.oppia-insert-gadget-button,
.oppia-gadget-name {
  background: #5cb85c;
  color: #fff;
  font-size: small;
  height: 25px;
  overflow: hidden;
  text-overflow: ellipsis;
  white-space: nowrap;
  padding-right: 40px;
}

.oppia-insert-gadget-button {
  background: inherit;
  color: #000;
  cursor: pointer;
  padding-right: 0;
}

.oppia-gadget-dropdown-toggle {
  border-bottom: 1px solid silver;
  border-left: 1px solid silver;
  color: gray;
  height: 25px;
  padding: 0 5px;
  position: absolute;
  right: 0;
  top: 0;
  width: 25px;
}

.oppia-rename-gadget-form {
  background-color: white;
  color: rgba(0, 0, 0, 0.73);
  margin-left: 4px;
  position: absolute;
  z-index: 1;
}

.oppia-rename-gadget-form input {
  width: 140px;
}

.oppia-gadget-outer-container {
  position: relative;
}

.oppia-gadget-list-container {
  cursor: pointer;
  margin-bottom: 5px;
  position: relative;
}

.oppia-gadget-name-panel,
.oppia-gadget-state-visibility-panel {
  border-top: 1px solid gray;
  padding: 10px 0;
}

.oppia-gadget-state-visibility-panel {
  /* To clear the float */
  overflow: auto;
  width: 100%;
}

.oppia-gadget-state-visible-title {
  color: rgba(0, 0, 0, 0.73);
  display: block;
  font-weight: normal;
}

.oppia-gadget-state-visible-input-label {
  float: left;
  margin-left: 10px;
}

.oppia-gadget-name {
  cursor: pointer;
  margin-bottom: 5px;
}

.oppia-gadget-dropdown-toggle:hover .oppia-hidden-gadgets-container {
  left: 24px;
  top: 0;
}

.oppia-hidden-gadget,
.oppia-visible-gadgets-container {
  position: relative;
}

.oppia-suggestion-review-container {
  width: 100%;
  height: 350px;
  padding: 10px;
}

.oppia-suggestion-review-panel-container {
  width: 49%;
  height: 100%;
}

.oppia-suggestion-review-panel {
  width: 100%;
  height: 100%;
  border: 1px solid black;
  overflow: scroll;
}

.oppia-suggestion-review-error {
  text-align: right;
  width: 100%;
  color: red;
  margin-bottom: 10px;
}

/* New Splash page */

.oppia-splash-section-one {
  background-color: #afd2eb;
  overflow-x: hidden;
}

.oppia-splash-h1, .oppia-splash-h2 {
  color: #005c5e;
  font-family: "Capriola", "Roboto", Arial, sans-serif;
  padding-top: 1em;
}

.oppia-library-h1 {
  color: #033e39;
  font-family: "Capriola", "Roboto", Arial, sans-serif;
}

.oppia-library-h2 {
  color: #04857c;
  font-family: "Rubik, regular", "Roboto", Arial, sans-serif;
  padding-bottom: 1em;
}

@media (min-width: 630px) {
  .oppia-library-h1 {
    font-size: 2.5em;
  }
  .oppia-library-h2 {
    font-size: 1.75em;
  }

}
@media (max-width: 629px) {
  .oppia-library-h1 {
    font-size: 1.2em;
  }
  .oppia-library-h2 {
    font-size: .85em;
  }
}

.oppia-splash-h1 {
  margin: 0 auto;
  padding-bottom: 1em;
}

.oppia-splash-h2-container {
  margin: 0 auto;
  max-width: 900px;
}

.oppia-splash-h2 {
  line-height: 1.6em;
  margin: 0 auto;
  padding-bottom: 72px;
}

@media (min-width: 630px) {
  .oppia-splash-h1 {
    font-size: 3em;
  }
  .oppia-splash-h2 {
    font-size: 1.8em;
    padding-top: 130px;
  }
}
@media (max-width: 629px) {
  .oppia-splash-h1 {
    font-size: 2em;
  }
  .oppia-splash-h2 {
    font-size: 1.5em;
    padding-top: 80px;
  }
}

.oppia-splash-background-icon-row {
  margin: 0 calc((100% - 2700px)/2);
  position: relative;
  text-align: center;
  width: 2700px;
}

.oppia-splash-background-icon {
  margin: -1px;
  max-width: 96px;
  width: 10%;
}

.oppia-splash-books {
  left: 50%;
  position: absolute;
  top: 95px;
  z-index: 5;
}
@media (min-width: 630px) {
  .oppia-splash-books {
    margin-left: -300px;
    width: 600px;
  }
}
@media (max-width: 629px) {
  .oppia-splash-books {
    margin-left: -250px;
    width: 500px;
  }
}

.oppia-splash-section-two {
  background-color: #f2f2ee;
  color: #2c4841;
}

.oppia-splash-button {
  background-color: #015c53;
  border-radius: 0;
  color: #fff;
  font-family: "Capriola", "Roboto", Arial, sans-serif;
  font-size: 18px;
  margin-top: -20px;
  padding: 10px 0;
  position: absolute;
  text-transform: uppercase;
  transform: translateX(-50%);
  width: 360px;
}
.oppia-splash-button:hover,
.oppia-splash-button:focus,
.oppia-splash-button:active {
  background-color: rgba(5, 190, 178, 1);
  color: #fff;
}
@media (min-width: 768px) {
  .oppia-splash-button-browse {
    left: calc(50% - 200px);
  }
  .oppia-splash-button-create {
    left: calc(50% + 200px);
  }

  .oppia-splash-section-two-content {
    padding-top: 80px;
  }
}
@media (max-width: 768px) {
  .oppia-splash-button-browse {
    left: 50%;
  }
  .oppia-splash-button-create {
    left: 50%;
    margin-top: 50px;
  }

  .oppia-splash-section-two-content {
    padding-top: 160px;
  }
}

.oppia-splash-bullet {
  margin: 0 auto 80px;
  max-width: 900px;
  overflow: hidden;
  position: relative;
  width: 80%;
}

.oppia-splash-column {
  text-align: center;
}
.oppia-splash-bullet-block {
  font-family: "Rubik", "Roboto", Arial, sans-serif;
  font-size: 1.17em;
  line-height: 128%;
  margin-bottom: 10px;
  max-width: 500px;
  text-align: left;
  width: 100%;
}

@media (min-width: 610px) {
  .oppia-splash-bullet-block {
    display: inline-block;
    width: 48%;
  }

  .oppia-splash-block-left-image {
    float: left;
  }
  .oppia-splash-block-right-image {
    float: right;
  }

  .oppia-splash-block-left-text {
    position: absolute;
    top: 50%;
    transform: translateY(-50%);
    float: left;
  }
  .oppia-splash-block-right-text {
    position: absolute;
    top: 50%;
    transform: translateY(-50%);
    float: right;
  }


}

.oppia-activity-summary-tile {
  background-color: #fff;
  cursor: pointer;
  display: inline-block;
  height: 258px;
  margin: 12px 4px;
  padding: 0;
  position: relative;
  text-align: left;
  vertical-align: top;
  white-space: normal;
  width: 200px;
}

@media only screen and (max-width: 500px) {
  .oppia-activity-summary-tile {
    display: block;
    margin-left: auto;
    margin-right: auto;
  }
}

.oppia-activity-summary-tile a,
.oppia-activity-summary-tile a:hover,
.oppia-activity-summary-tile a:active,
.oppia-activity-summary-tile a:visited {
  color: inherit;
  text-decoration: none;
}

.oppia-activity-summary-tile:hover {
  /*
    This is based on the levels defined on the following page:
      https://medium.com/@Florian/freebie-google-material-design-shadow-helper-2a0501295a2d#.22sskepri
    Level 2 seemed too subtle, but level 3 seemed too strong. This line
    therefore tries to average both of them.
  */
  box-shadow: 0 6px 13px rgba(0,0,0,0.17), 0 4px 6px rgba(0,0,0,0.23);
}

.oppia-activity-summary-tile .title-section {
  height: 162px;
  position: relative;
  width: 100%;
}

.oppia-activity-summary-tile,
.oppia-activity-summary-tile .title-section {
  -webkit-transition: all 300ms;
  transition: all 300ms;
}

.oppia-activity-summary-tile .exploration-summary-avatars {
  padding-bottom: 4px;
  padding-right: 5px;
  left: 169px;
  position: absolute;
  top: 3px;
  width: 31px;
  z-index: 11;
}

.oppia-activity-summary-tile .exploration-summary-tile-mask {
  background-color: #eee;
  height: 258px;
  left: 0;
  opacity: 0.7;
  position: absolute;
  top: 0;
  width: 200px;
  z-index: 10;
}

.oppia-activity-summary-tile:hover .title-section-mask {
  background-color: #eee;
  height: 162px;
  left: 0;
  opacity: 0.4;
  position: absolute;
  top: 0;
  width: 200px;
  z-index: 10;
}

.oppia-activity-summary-tile .exploration-black-profile {
  background-color: black;
  border-radius: 50%;
  width: 26px;
  height: 26px;
}

.oppia-activity-summary-tile .exploration-summary-avatars profile-link-image {
  display: block;
  margin-bottom: 3px;
}

.oppia-activity-summary-tile .avatars-num-minus-one {
  color: white;
  font-family: Roboto;
  font-size: 0.55em;
  font-weight: bold;
  left: 12px;
  position: absolute;
  padding-left: 2px;
  padding-right: 2px;
  top: 17px;
}

.oppia-activity-summary-tile .contributor-indicator {
  border-radius: 10%;
  bottom: 10px;
  height: 13px;
  position: absolute;
  right: 5px;
  text-align: center;
  width: 16px;
}

.oppia-activity-summary-tile .contributor-indicator-background {
  background-color: #4078C0;
}

.oppia-activity-summary-tile .all-avatars .num-remaining-avatars {
  color: white;
  font-family: Roboto;
  font-size: 0.7em;
  font-weight: normal;
  left: 7px;
  position: absolute;
  top: 5px;
}

.oppia-activity-summary-tile .exploration-category {
  color: #fff;
  font-family: "Capriola", "Roboto", Arial, sans-serif;
  font-size: 0.65em;
  margin-left: 12px;
  margin-top: 8px;
  position: absolute;
  text-transform: uppercase;
}

.oppia-activity-summary-tile .thumbnail-image {
  display: block;
  height: 75px;
  margin: 0 auto;
  position: relative;
  top: 22px;
  width: 75px;
}

.oppia-activity-summary-tile .activity-title {
  bottom: 0;
  color: white;
  font-family: "Capriola", "Roboto", Arial, sans-serif;
  font-size: 1em;
  line-height: 1.2em;
  margin: 12px;
  padding: 0;
  position: absolute;
}

.oppia-activity-summary-tile .objective {
  height: 60px;
  font-family: "Rubik", "Roboto", Arial, sans-serif;
  font-size: 0.85em;
  padding: 12px;
}

.oppia-activity-summary-tile .rating-disabled {
  opacity: 0.5;
}

.oppia-activity-summary-tile [section="right-section"] {
  display: inline-block;
  float: left;
  height: 80px;
  position: relative;
  text-align: center;
  width: 30%;
}

.oppia-activity-summary-tile .metrics {
  height: 30px;
  margin: 0 12px;
  padding: 0;
}

.oppia-activity-summary-tile .metrics li {
  font-size: 0.75em;
  list-style-type: none;
  text-align: center;
}

.oppia-activity-summary-tile .metrics li .fa {
  font-size: 1.1em;
  margin-right: 2px;
  vertical-align: initial;
}

.oppia-activity-summary-tile .recently-updated {
  color: rgb(19,105,193);
  font-size: 1.1em;
  font-weight: bold;
  padding: 5px 8px 4px 8px;
}

/* Styles for small-width screens. */

.oppia-activity-summary-tile.small-width {
  height: 80px;
  width: 95%;
}
.oppia-activity-summary-tile.small-width .title-section {
  float: left;
  height: 80px;
  width: 70%;
}
.oppia-activity-summary-tile.small-width .exploration-summary-tile-mask {
  width: 70%;
}
.oppia-activity-summary-tile.small-width:hover .title-section-mask {
  height: 80px;
  width: 70%;
}
.oppia-activity-summary-tile.small-width .thumbnail-image {
  height: 20px;
  margin: 8px;
  right: 0;
  top: 0;
  position: absolute;
  width: 20px;
}
.oppia-activity-summary-tile.small-width .exploration-title {
  margin: 10px;
  top: 0;
  width: 75%;
}
.oppia-activity-summary-tile.small-width .metrics {
  display: inline-block;
  margin-top: 12px;
}
.oppia-activity-summary-tile.small-width .metrics li {
  display: block;
  font-size: 0.7em;
  text-align: left;
}
.oppia-activity-summary-tile.small-width .metrics li .fa {
  margin-bottom: 10px;
}
.oppia-activity-summary-tile.small-width .recently-updated {
  background-color: rgb(19,105,193);
  border-radius: 8px;
  color: white;
  font-size: 0.6em;
  font-weight: bold;
  padding: 5px 8px 4px 8px;
}

@media (max-width: 420px) {
  .oppia-activity-summary-tile.small-width .metrics li {
    font-size: 0.6em;
  }
  .oppia-activity-summary-tile.small-width .recently-updated {
    display: none;
  }
}

/*
  About / learners / creators pages
*/
.oppia-about-clearfix {
  clear: both;
  content: "";
  display: table;
}

.oppia-about-header {
  background-blend-mode: multiply;
  background-color: #afd2eb;
  background-image: url("../images/general/icons-bg.png");
  padding: 10%;
  text-align: center;
}
.oppia-about-header h1 {
  color: #009688;
  font-family: "Capriola", "Roboto", Arial, sans-serif;
  font-size: 3em;
}

.oppia-about-content {
  padding: 0;
  width: 60%;
}

.oppia-about-extra-container {
  width: 100%;
}

.oppia-about-extra-content {
  margin: 0 auto;
  position: relative;
  width: 60%;
}

.oppia-about-otter-container {
  bottom: -2.3em;
  display: inline-block;
  position: absolute;
}

.oppia-about-otter-speech-card {
  float: right;
  width: 65%;
}

.oppia-about-otter-speech-bubble {
  background: #fff;
  border-left: none;
  border-radius: 5px;
  margin: 1em 0 3em;
  padding: 20px 10px;
  position: relative;
  text-align: center;
}

.oppia-about-otter-speech-bubble:before {
  background: #fff;
  border-bottom-right-radius: 80px 50px;
  bottom: -1.7em;
  content: "";
  display: block;
  height: 30px;
  left: 1em;
  position: absolute;
  width: 50px;
  z-index: 10;
}

.oppia-about-otter-speech-bubble:after {
  background: #eee;
  border-bottom-right-radius: 40px 50px;
  bottom: -1.7em;
  content: "";
  display: block;
  height: 30px;
  left: 1em;
  position: absolute;
  width: 20px;
  z-index: 10;
}

.oppia-about-extra-container h3 {
  color: #fff;
  text-align: center;
}

.oppia-about-otter-speech-bubble h3 {
  color: #000;
}

.oppia-about-extra-content p {
  margin: 1.5em 0;
}

.oppia-about-card-content-wide {
  margin: 0 auto;
  max-width: 600px;
  padding: 5% 0;
  width: 90%;
}

.oppia-about-card-content-narrow {
  width: 70%;
}

.oppia-about-three-cols-container {
  display: flex;
  flex-wrap: wrap;
}

.oppia-about-three-cols-feature,
.oppia-about-three-cols-feature p {
  text-align: center;
}

.oppia-about-three-cols-layout {
  margin-right: 20px;
  width: calc((100% - 40px) / 3);
}

.oppia-about-three-cols-layout:last-of-type {
  margin-right: 0;
}

.oppia-about-credits-letter-groups {
  margin: 0 0 10% 0;
}

.oppia-about-extra-info {
  background-color: #009788;
  color: #fff;
  height: 220px;
  width: 100%;
}

.oppia-about-tab-content {
  display: none;
}

.oppia-about-visible-content {
  display: block;
  position: relative;
}

.oppia-about-content p {
  margin: 1.5em 0;
}

.oppia-about-content ol,
.oppia-about-content ul {
  padding: 0;
}

.oppia-about-content h2 {
  text-align: center;
}

.oppia-about-tabs {
  border-bottom: 1px solid #eee;
  display: flex;
  flex-wrap: wrap;
  text-align: center;
  margin-bottom: 0;
}

.oppia-about-tabs li {
  display: flex;
  margin-bottom: 0;
  width: calc(100% / 3);
}

.oppia-about-tabs-active .oppia-about-tabs-text {
  color: #009688;
  border-bottom: 2px solid #009688;
}

.oppia-about-tabs-text {
  color: #009688;
  border-bottom: none;
  padding: 10px;
  text-decoration: none;
  width: 100%;
}

.oppia-about-tabs-text:hover,
.oppia-about-tabs-text:focus
{
  color: #009688;
  text-decoration: none;
}

.oppia-about-otter {
  width: 200px;
}

.oppia-about-teach-tabs ul li{
  width: calc(100% / 2);
}

.oppia-about-button {
  background-color: rgba(0,0,0,0.2);
  color: rgba(255,255,255,1.0);
  font-family: "Capriola", "Roboto", Arial, sans-serif;
  font-size: 18px;
  margin: 15px;
  padding: 15px;
  text-transform: uppercase;
  white-space: normal;
}

.oppia-about-button:hover {
  background-color: rgba(5,190,178,1);
  color: rgba(255,255,255,1);
}

.oppia-about-buttons-container {
  text-align: center;
}

.oppia-about-credits-letter-groups span {
  font-size: 1.8em;
}

.oppia-about-credits-letter-groups ul li {
  list-style-type: none;
}

/*
  about/learners/creators media queries
*/

@media only screen and (min-width: 1400px) {
  .oppia-about-content, .oppia-about-extra-content {
    width: 960px;
  }
}

@media only screen and (max-width: 768px) {
  .oppia-about-content, .oppia-about-extra-content {
    width: 90%;
  }
  .oppia-about-otter-container {
    left: -3em;
    bottom: -1.8em;
  }
  .oppia-about-otter {
    width: 200px;
  }
  .oppia-about-otter-speech-bubble {
    padding: 10px;
  }
  .oppia-about-extra-info {
    height: 400px;
  }
}

@media only screen and (max-width: 500px) {
  .oppia-about-header h1 {
    font-size: 2.5em;
  }
  .oppia-about-tabs li, .oppia-about-teach-tabs ul li {
    width: 100%;
    border-right: none;
    border-bottom: 1px solid rgba(0,0,0,0.1);
  }
  .oppia-about-card-content-wide, .oppia-about-card-content-narrow {
    width: 80%;
  }
  .oppia-about-three-cols-layout {
    width: 100%;
    text-align: center;
    padding: 0;
    margin: 0;
  }
  .oppia-about-otter-speech-card {
    width: 50%;
  }
  .oppia-about-buttons {
    width: 100%;
    margin: 20px 0 0 0;
  }
  .oppia-about-buttons:first-child {
    margin: 0;
  }
  .oppia-about-extra-info {
    height: 400px;
  }
}<|MERGE_RESOLUTION|>--- conflicted
+++ resolved
@@ -245,15 +245,11 @@
   width: calc(100% - 280px);
 }
 
-<<<<<<< HEAD
-
-=======
-/* For issue #1867 (https://github.com/oppia/oppia/issues/1867) 
-   Added "overflow:hidden;" to this class to fix a problem with the screen 
-   flickering between 2 and 3 columns when someone hovered over either 
-   the rating or the number of views explorations in the second row and 
+/* For issue #1867 (https://github.com/oppia/oppia/issues/1867)
+   Added "overflow: hidden;" to this class to fix a problem with the screen
+   flickering between 2 and 3 columns when someone hovered over either
+   the rating or the number of views explorations in the second row and
    on when there are at least four explorations listed. */
->>>>>>> 38b33bbf
 .oppia-profile-portfolio-container {
   margin: 0 auto;
   margin-bottom: 20px;
