<<<<<<< HEAD
<style>
  admin-navbar .oppia-navbar-profile-admin > li > a:hover,
  admin-navbar .oppia-navbar-profile-admin > li > a:focus,
  admin-navbar .oppia-navbar-profile-admin .open > a,
  admin-navbar .oppia-navbar-profile-admin .open > a:hover,
  admin-navbar .oppia-navbar-profile-admin .open > a:focus,
  admin-navbar .oppia-navbar-tabs-admin > li > a:hover,
  admin-navbar .oppia-navbar-tabs-admin > li > a:focus {
    background-color: #fff;
    color: #00376d;
  }
</style>
<nav class="navbar navbar-default oppia-navbar oppia-prevent-selection" role="navigation">
  <div class="navbar-container">
    <div class="navbar-header protractor-test-navbar-header pull-left">
      <a class="oppia-navbar-brand-name oppia-transition-200" href="/library">
        <img ng-src="<[logoWhiteImgUrl]>" class="oppia-logo" ng-class="'oppia-logo-wide'">
      </a>
      <ul class="nav navbar-nav oppia-navbar-breadcrumb">
        <li>
          <span class="oppia-navbar-breadcrumb-separator"></span>
          Admin
        </li>
      </ul>
    </div>
=======
<script type="text/ng-template" id="admin/navbar">
  <style>
    admin-navbar .oppia-navbar-profile-admin > li > a:hover,
    admin-navbar .oppia-navbar-profile-admin > li > a:focus,
    admin-navbar .oppia-navbar-profile-admin .open > a,
    admin-navbar .oppia-navbar-profile-admin .open > a:hover,
    admin-navbar .oppia-navbar-profile-admin .open > a:focus,
    admin-navbar .oppia-navbar-tabs-admin > li > a:hover,
    admin-navbar .oppia-navbar-tabs-admin > li > a:focus {
      background-color: #fff;
      color: #00376d;
    }
  </style>
  <nav class="navbar navbar-default oppia-navbar oppia-prevent-selection" role="navigation">
    <div class="navbar-container" style="background-color: #00376d">
      <div class="navbar-header protractor-test-navbar-header pull-left">
        <a class="oppia-navbar-brand-name oppia-transition-200" href="/library">
          <img ng-src="<[logoWhiteImgUrl]>" class="oppia-logo" ng-class="'oppia-logo-wide'">
        </a>
        <ul class="nav navbar-nav oppia-navbar-breadcrumb">
          <li>
            <span class="oppia-navbar-breadcrumb-separator"></span>
            Admin
          </li>
        </ul>
      </div>

      <div ng-cloak class="navbar-header pull-right">
        <ul class="nav oppia-navbar-nav oppia-navbar-profile-admin">
          <li class="dropdown pull-right">
            <a class="dropdown-toggle oppia-navbar-dropdown-toggle"
               data-toggle="dropdown"
               ng-mouseover="onMouseoverProfilePictureOrDropdown($event)"
               ng-mouseleave="onMouseoutProfilePictureOrDropdown($event)">
              <div class="oppia-navbar-profile-picture-container" ng-cloak>
                <div ng-if="getProfilePictureDataUrl()">
                  <img ng-src="<[getProfilePictureDataUrl()]>"
                       class="oppia-navbar-profile-picture img-circle">
                  <span class="caret" style="margin-top: 10px;"></span>
                </div>
                <div ng-if="!getProfilePictureDataUrl()">
                  <i class="material-icons md-40" style="margin-top: -1px;">&#xE853;</i>
                  <span class="caret" style="margin-top: -26px;"></span>
                </div>
>>>>>>> e3cbb3ae

    <div ng-cloak class="navbar-header pull-right">
      <ul class="nav oppia-navbar-nav oppia-navbar-profile-admin">
        <li class="dropdown pull-right">
          <a class="dropdown-toggle oppia-navbar-dropdown-toggle"
             data-toggle="dropdown"
             ng-mouseover="onMouseoverProfilePictureOrDropdown($event)"
             ng-mouseleave="onMouseoutProfilePictureOrDropdown($event)">
            <div class="oppia-navbar-profile-picture-container" ng-cloak>
              <div ng-if="getProfilePictureDataUrl()">
                <img ng-src="<[getProfilePictureDataUrl()]>"
                     class="oppia-navbar-profile-picture img-circle">
                <span class="caret" style="margin-top: 10px;"></span>
              </div>
              <div ng-if="!getProfilePictureDataUrl()">
                <i class="material-icons md-40" style="margin-top: -1px;">&#xE853;</i>
                <span class="caret" style="margin-top: -26px;"></span>
              </div>

              <div style="display: none;" class="oppia-user-email">
                <[getUserEmail()]>
              </div>
            </div>
          </a>
          <ul class="dropdown-menu ng-cloak oppia-navbar-dropdown"
              role="menu"
              ng-mouseover="onMouseoverProfilePictureOrDropdown($event)"
              ng-mouseleave="onMouseoutProfilePictureOrDropdown($event)"
              ng-show="profileDropdownIsActive">
            <li>
              <a ng-click="onMouseoutProfilePictureOrDropdown($event)"
                 ng-href="<[getProfileUrl()]>"
                 style="color: #00376d">
                <strong><[getUsername()]></strong>
              </a>
            </li>
            <hr class="oppia-top-right-menu-item-separator">
            <li>
              <a ng-click="onMouseoutProfilePictureOrDropdown($event)"
                 href="/dashboard"
                 style="color: #00376d">
                Creator Dashboard
              </a>
            </li>
            <li>
              <a ng-click="onMouseoutProfilePictureOrDropdown($event)"
                 href="/notifications_dashboard"
                 style="color: #00376d">
                Notifications
              </a>
            </li>
            <li>
              <a ng-click="onMouseoutProfilePictureOrDropdown($event)"
                 href="/preferences"
                 style="color: #00376d">Preferences</a>
            </li>

            <li ng-if="isModerator()">
              <a ng-click="onMouseoutProfilePictureOrDropdown($event)"
                 href="/moderator"
                 target="_blank"
                 style="color: #00376d">
                Moderator Page
              </a>
            </li>
            <li ng-if="isSuperAdmin()">
              <a ng-click="onMouseoutProfilePictureOrDropdown($event)"
                 href="/admin"
                 target="_blank"
                 style="color: #00376d">
                Admin Page
              </a>
            </li>
            <hr class="oppia-top-right-menu-item-separator">
            <li>
              <a ng-click="onMouseoutProfilePictureOrDropdown($event)"
                 ng-href="<[getLogoutUrl()]>"
                 style="color: #00376d">Logout</a>
            </li>
          </ul>
        </li>

        <ul class="nav oppia-navbar-tabs oppia-navbar-tabs-admin">
          <li class="oppia-clickable-navbar-element pull-right">
            <a class="oppia-navbar-tab"
               ng-click="showTab(ADMIN_TAB_URLS.MISC)"
               ng-href="<[::ADMIN_TAB_URLS.MISC]>"
               tooltip="Miscellaneous"
               tooltip-placement="bottom">
              Misc
            </a>
          </li>
          <li class="oppia-clickable-navbar-element pull-right">
            <a class="oppia-navbar-tab protractor-test-admin-config-tab"
               ng-click="showTab(ADMIN_TAB_URLS.CONFIG)"
               ng-href="<[::ADMIN_TAB_URLS.CONFIG]>"
               tooltip="Config"
               tooltip-placement="bottom">
              Config
            </a>
          </li>
          <li class="oppia-clickable-navbar-element pull-right">
            <a class="oppia-navbar-tab"
               ng-click="showTab(ADMIN_TAB_URLS.JOBS)"
               ng-href="<[::ADMIN_TAB_URLS.JOBS]>"
               tooltip="Jobs"
               tooltip-placement="bottom">
              Jobs
            </a>
          </li>
          <li class="oppia-clickable-navbar-element pull-right">
            <a class="oppia-navbar-tab"
               ng-click="showTab(ADMIN_TAB_URLS.ACTIVITIES)"
               ng-href="<[::ADMIN_TAB_URLS.ACTIVITIES]>"
               tooltip="Activities"
               tooltip-placement="bottom">
              Activities
            </a>
          </li>
        </ul>
      </ul>
    </div>
  </div>
</nav><|MERGE_RESOLUTION|>--- conflicted
+++ resolved
@@ -1,4 +1,3 @@
-<<<<<<< HEAD
 <style>
   admin-navbar .oppia-navbar-profile-admin > li > a:hover,
   admin-navbar .oppia-navbar-profile-admin > li > a:focus,
@@ -12,7 +11,7 @@
   }
 </style>
 <nav class="navbar navbar-default oppia-navbar oppia-prevent-selection" role="navigation">
-  <div class="navbar-container">
+  <div class="navbar-container" style="background-color: #00376d">
     <div class="navbar-header protractor-test-navbar-header pull-left">
       <a class="oppia-navbar-brand-name oppia-transition-200" href="/library">
         <img ng-src="<[logoWhiteImgUrl]>" class="oppia-logo" ng-class="'oppia-logo-wide'">
@@ -24,52 +23,6 @@
         </li>
       </ul>
     </div>
-=======
-<script type="text/ng-template" id="admin/navbar">
-  <style>
-    admin-navbar .oppia-navbar-profile-admin > li > a:hover,
-    admin-navbar .oppia-navbar-profile-admin > li > a:focus,
-    admin-navbar .oppia-navbar-profile-admin .open > a,
-    admin-navbar .oppia-navbar-profile-admin .open > a:hover,
-    admin-navbar .oppia-navbar-profile-admin .open > a:focus,
-    admin-navbar .oppia-navbar-tabs-admin > li > a:hover,
-    admin-navbar .oppia-navbar-tabs-admin > li > a:focus {
-      background-color: #fff;
-      color: #00376d;
-    }
-  </style>
-  <nav class="navbar navbar-default oppia-navbar oppia-prevent-selection" role="navigation">
-    <div class="navbar-container" style="background-color: #00376d">
-      <div class="navbar-header protractor-test-navbar-header pull-left">
-        <a class="oppia-navbar-brand-name oppia-transition-200" href="/library">
-          <img ng-src="<[logoWhiteImgUrl]>" class="oppia-logo" ng-class="'oppia-logo-wide'">
-        </a>
-        <ul class="nav navbar-nav oppia-navbar-breadcrumb">
-          <li>
-            <span class="oppia-navbar-breadcrumb-separator"></span>
-            Admin
-          </li>
-        </ul>
-      </div>
-
-      <div ng-cloak class="navbar-header pull-right">
-        <ul class="nav oppia-navbar-nav oppia-navbar-profile-admin">
-          <li class="dropdown pull-right">
-            <a class="dropdown-toggle oppia-navbar-dropdown-toggle"
-               data-toggle="dropdown"
-               ng-mouseover="onMouseoverProfilePictureOrDropdown($event)"
-               ng-mouseleave="onMouseoutProfilePictureOrDropdown($event)">
-              <div class="oppia-navbar-profile-picture-container" ng-cloak>
-                <div ng-if="getProfilePictureDataUrl()">
-                  <img ng-src="<[getProfilePictureDataUrl()]>"
-                       class="oppia-navbar-profile-picture img-circle">
-                  <span class="caret" style="margin-top: 10px;"></span>
-                </div>
-                <div ng-if="!getProfilePictureDataUrl()">
-                  <i class="material-icons md-40" style="margin-top: -1px;">&#xE853;</i>
-                  <span class="caret" style="margin-top: -26px;"></span>
-                </div>
->>>>>>> e3cbb3ae
 
     <div ng-cloak class="navbar-header pull-right">
       <ul class="nav oppia-navbar-nav oppia-navbar-profile-admin">
