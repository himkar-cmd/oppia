--- conflicted
+++ resolved
@@ -142,25 +142,12 @@
 
     <div style="position: relative; z-index: 3;">
       <div ng-if="inSplashMode" class="oppia-gallery-interstitial">
-<<<<<<< HEAD
-        {% if SPLASH_PAGE_YOUTUBE_VIDEO_ID %}
-          <img src="/images/gallery/oppia_video.png" class="oppia-gallery-interstitial-video" ng-click="showSplashVideoModal()">
-        {% else %}
-          <span>
-            <span translate="I18N_GALLERY_OPPIA_DESCRIPTION"></span>
-            <div style="display: inline-block;">
-              <a href="/about" translate="I18N_GALLERY_OPPIA_FIND_OUT_MORE"></a>
-            </div>
-          </span>
-        {% endif %}
-=======
         <span>
-          Oppia is a personalized learning platform created by and for people like you.
+          <span translate="I18N_GALLERY_OPPIA_DESCRIPTION"></span>
           <div style="display: inline-block;">
-            <a href="/about">Find out more!</a>
+            <a href="/about" translate="I18N_GALLERY_OPPIA_FIND_OUT_MORE"></a>
           </div>
         </span>
->>>>>>> 84421c88
       </div>
 
       <div class="oppia-gallery-tiles-area">
@@ -178,75 +165,6 @@
             </div>
           </div>
 
-<<<<<<< HEAD
-          <div ng-if="inSplashMode && allExplorationsInOrder.length > 0" class="oppia-gallery-tiles-introduction">
-            <span translate="I18N_GALLERY_COMMUNITY_EXPLORATIONS"></span>
-          </div>
-
-          <div infinite-scroll="showMoreExplorations()" infinite-scroll-distance="1"
-               infinite-scroll-disabled="finishedLoadingPage || pageLoaderIsBusy">
-            <div ng-repeat="exploration in allExplorationsInOrder track by $index">
-              <md-card layout="row" class="oppia-gallery-tile protractor-test-gallery-tile">
-                <a class="btn btn-default btn-sm hidden-xs oppia-gallery-edit-btn"
-                   ng-if="exploration.is_editable" ng-href="/create/<[exploration.id]>">
-                  <span class="glyphicon glyphicon-pencil protractor-test-edit-exploration"
-                        title="<['I18N_GALLERY_EDIT_THIS_EXPLORATION' | translate]>"></span>
-                  <span translate="I18N_GALLERY_EDIT_EXPLORATION"></span>
-                </a>
-                {% if is_moderator %}
-                  <a class="btn btn-default btn-sm hidden-xs oppia-gallery-edit-btn"
-                     ng-if="!exploration.is_editable && currentUserIsModerator"
-                     ng-href="/create/<[exploration.id]>">
-                    <span class="glyphicon glyphicon-pencil protractor-test-edit-exploration"
-                          title="<[I18N_GALLERY_EDIT_EXPLORATION_AS_MODERATOR | translate]>"></span>
-                    <span translate="I18N_GALLERY_EDIT_EXPLORATION_AS_MODERATOR"></span>
-                  </a>
-                {% endif %}
-
-                <a href="/explore/<[exploration.id]>" class="oppia-gallery-tile-container-link" style="text-decoration: none;">
-                  <div class="oppia-gallery-tile-contents">
-                    <span class="oppia-gallery-tile-image-container"
-                          style="position: absolute;">
-                      <img class="oppia-gallery-tile-image" ng-src="<[exploration.thumbnail_image_url]>">
-                    </span>
-
-                    <div class="oppia-gallery-tile-details">
-                      <div class="oppia-gallery-tile-first-row">
-                        <span class="oppia-gallery-tile-title protractor-test-gallery-tile-title">
-                          <[exploration.title]>
-                        </span>
-                        <span ng-if="exploration.objective" class="hidden-xs">
-                          <span style="font-weight: bold;">&middot;</span>
-                          <span style="color: #888; font-size: 0.9em;" class="protractor-test-exploration-objective">
-                            <[exploration.objective | truncateAndCapitalize: 120]>
-                          </span>
-                        </span>
-                      </div>
-
-                      <div class="oppia-gallery-tile-second-row">
-                        <span style="color: #888">
-                          <strong><[exploration.i18nCategory | translate]></strong>
-                          <span style="font-weight: bold;">&middot;</span>
-                          <span translate="I18N_GALLERY_LAST_UPDATED"></span>
-                          <[getLocaleAbbreviatedDatetimeString(exploration.last_updated)]>
-                        </span>
-                        <span ng-if="exploration.status === 'publicized'">
-                          <span style="font-weight: bold;">&middot;</span>
-                          <span style="color: #888" translate="I18N_GALLERY_EXPLORATION_FEATURED"></span>
-                        </span>
-                        <span ng-if="areRatingsShown(exploration.ratings)">
-                          <span style="font-weight: bold;">&middot;</span>
-                          <span class="oppia-gallery-tile-ratings" style="color: black;">
-                            <rating-from-frequencies rating-frequencies="exploration.ratings"></rating-from-frequencies>
-                          </span>
-                        </span>
-                      </div>
-                    </div>
-                  </div>
-                </a>
-              </md-card>
-            </div>
-=======
           <div infinite-scroll="showMoreExplorations()" infinite-scroll-distance="1"
                infinite-scroll-disabled="finishedLoadingPage || pageLoaderIsBusy">
             <exploration-summary-tile ng-repeat="exp in allExplorationsInOrder track by $index"
@@ -261,7 +179,6 @@
                                       num-views="exp.num_views"
                                       class="protractor-test-gallery-tile">
             </exploration-summary-tile>
->>>>>>> 84421c88
           </div>
         </div>
       </div>
