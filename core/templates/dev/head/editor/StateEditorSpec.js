// Copyright 2014 The Oppia Authors. All Rights Reserved.
//
// Licensed under the Apache License, Version 2.0 (the "License");
// you may not use this file except in compliance with the License.
// You may obtain a copy of the License at
//
//      http://www.apache.org/licenses/LICENSE-2.0
//
// Unless required by applicable law or agreed to in writing, software
// distributed under the License is distributed on an "AS-IS" BASIS,
// WITHOUT WARRANTIES OR CONDITIONS OF ANY KIND, either express or implied.
// See the License for the specific language governing permissions and
// limitations under the License.

/**
 * @fileoverview Unit tests for the controller of the 'State Editor'. This also
 * includes unit tests for the training data service.
 *
 * @author wagnerdmike@gmail.com (Michael Wagner)
 */

describe('State Editor controller', function() {
  describe('StateEditor', function() {
    var scope, ctrl, ecs, cls, ess;

    beforeEach(function() {
      module('oppia');
      // Set a global value for INTERACTION_SPECS that will be used by all the
      // descendant dependencies.
      module(function($provide) {
        $provide.constant('INTERACTION_SPECS', {
          TextInput: {
            display_mode: 'inline',
            is_terminal: false
          }
        });
      });
    });

    beforeEach(inject(function($rootScope, $controller, $injector) {
      scope = $rootScope.$new();
      ecs = $injector.get('editorContextService');
      cls = $injector.get('changeListService');
      ess = $injector.get('explorationStatesService');
      IS = $injector.get('INTERACTION_SPECS');

      GLOBALS.INVALID_NAME_CHARS = '#@&^%$';

      ess.init({
        'First State': {
          content: [{
            type: 'text',
            value: 'First State Content'
          }],
          interaction: {
            id: 'TextInput',
            answer_groups: [{
              rule_specs: [{
                dest: 'Second State'
              }]
            }]
          },
          param_changes: []
        },
        'Second State': {
          content: [{
            type: 'text',
            value: 'Second State Content'
          }],
          interaction: {
            id: 'TextInput',
            answer_groups: [{
              rule_specs: [{
                dest: 'Second State'
              }]
            }]
          },
          param_changes: []
        },
        'Third State': {
          content: [{
            type: 'text',
            value: 'This is some content.'
          }],
          interaction: {
            id: 'TextInput',
            answer_groups: [{
              rule_specs: [{
                dest: 'Second State'
              }]
            }]
          },
          param_changes: [{
            name: 'comparison',
            generator_id: 'Copier',
            customization_args: {
              value: 'something clever',
              parse_with_jinja: false
            }
          }]
        }
      });

      scope.getContent = function(contentString) {
        return [{
          type: 'text',
          value: contentString
        }];
      };

      ctrl = $controller('StateEditor', {
        $scope: scope,
        editorContextService: ecs,
        changeListService: cls,
        explorationStatesService: ess,
        editabilityService: {
          isEditable: function() {
            return true;
          }
        },
        INTERACTION_SPECS: IS
      });
    }));

    it('should initialize the state name and related properties', function() {
      ecs.setActiveStateName('Third State');
      scope.initStateEditor();
      expect(scope.contentMemento).toBeNull();
      expect(scope.content[0].value).toEqual('This is some content.');
    });

    it('should correctly handle no-op edits', function() {
      ecs.setActiveStateName('First State');
      scope.initStateEditor();
      expect(scope.contentMemento).toBeNull();
      expect(scope.content).toEqual(scope.getContent('First State Content'));
      scope.content = scope.getContent(
        'And now for something completely different.'
      );
      scope.openStateContentEditor();
      expect(scope.contentMemento[0].value)
        .toEqual('And now for something completely different.');
      scope.saveTextContent();
      expect(scope.contentMemento).toEqual(null);
      expect(cls.getChangeList()).toEqual([]);
    });

    it('should check that content edits are saved correctly',
       function() {
      ecs.setActiveStateName('Third State');
      expect(cls.getChangeList()).toEqual([]);
      scope.content = scope.getContent('abababab');
      scope.openStateContentEditor();
      scope.content = scope.getContent('babababa');
      scope.saveTextContent();
      expect(cls.getChangeList().length).toBe(1);
      expect(cls.getChangeList()[0].new_value[0].value).toEqual('babababa');
      expect(cls.getChangeList()[0].old_value[0].value).toEqual('abababab');

      scope.openStateContentEditor();
      scope.content = scope.getContent(
        'And now for something completely different.'
      );
      scope.saveTextContent();
      expect(cls.getChangeList().length).toBe(2);
      expect(cls.getChangeList()[1].new_value[0].value)
        .toEqual('And now for something completely different.');
      expect(cls.getChangeList()[1].old_value[0].value).toEqual('babababa');
    });

    it('should not re-save unedited content', function() {
      ecs.setActiveStateName('Second State');
      scope.initStateEditor();
      expect(cls.getChangeList()).toEqual([]);
      expect(scope.contentMemento).toBeNull();
      scope.content = scope.getContent('Eroica');
      scope.saveTextContent();
      expect(cls.getChangeList()).toEqual([]);
    });

    it('should not save any changes to content when an edit is cancelled',
       function() {
      ecs.setActiveStateName('Third State');
      scope.initStateEditor();
      var contentBeforeEdit = angular.copy(scope.content);
      scope.content = scope.getContent('Test Content');
      scope.cancelEdit();
      expect(scope.contentMemento).toBeNull();
      expect(scope.content).toEqual(contentBeforeEdit);
    });
  });

  describe('TrainingDataService', function() {
    var $httpBackend;
    var scope, siis, ecs, cls, rs, tds, ess, IS, FUZZY_RULE_TYPE;

    beforeEach(function() {
      module('oppia');
      // Set a global value for INTERACTION_SPECS that will be used by all the
      // descendant dependencies.
      module(function($provide) {
        $provide.constant('INTERACTION_SPECS', {
          TextInput: {
            display_mode: 'inline',
            is_terminal: false
          }
        });
      });
    });

    beforeEach(inject(function($rootScope, $controller, $injector) {
      scope = $rootScope.$new();
      $httpBackend = $injector.get('$httpBackend');
      siis = $injector.get('stateInteractionIdService');
      ecs = $injector.get('editorContextService');
      cls = $injector.get('changeListService');
      ess = $injector.get('explorationStatesService');
      rs = $injector.get('responsesService');
      tds = $injector.get('trainingDataService');
      IS = $injector.get('INTERACTION_SPECS');
      FUZZY_RULE_TYPE = $injector.get('FUZZY_RULE_TYPE');

      // Set the currently loaded interaction ID.
      siis.savedMemento = 'TextInput';

      ess.init({
        State: {
          content: [{
            type: 'text',
            value: 'State Content'
          }],
          interaction: {
            id: 'TextInput',
            answer_groups: [{
              rule_specs: [{
                rule_type: 'Contains',
                inputs: {
                  x: 'Test'
                }
              }],
              outcome: {
                feedback: 'Feedback',
                dest: 'State'
              }
            }],
            default_outcome: {
              feedback: 'Default',
              dest: 'State'
            },
            confirmed_unclassified_answers: []
          },
          param_changes: []
        }
      });

      var state = ess.getState('State');
      rs.init({
        answerGroups: state.interaction.answer_groups,
        defaultOutcome: state.interaction.default_outcome,
        confirmedUnclassifiedAnswers: (
          state.interaction.confirmed_unclassified_answers)
      });

      ecs.setActiveStateName('State');

<<<<<<< HEAD
      $httpBackend.when('GET', '/createhandler/training_data/0/State')
        .respond({'unhandled_answers': [{
            'answer': 'answer1', 'frequency': 2
          }, {
            'answer': 'answer2', 'frequency': 1
          }]});
=======
      $httpBackend.when('GET', '/createhandler/training_data/0/State').respond({
        unhandled_answers: [{
          value: 'answer1',
          count: 2
        }, {
          value: 'answer2',
          count: 1
        }]
      });
>>>>>>> 26a0f77c
    }));

    afterEach(function() {
      $httpBackend.verifyNoOutstandingExpectation();
      $httpBackend.verifyNoOutstandingRequest();
    });

    it('should call a backend handler to initialize training data', function() {
      // Answers should be in the order sent from the backend.
      $httpBackend.expectGET('/createhandler/training_data/0/State');
      tds.initializeTrainingData('0', 'State');
      $httpBackend.flush();
      expect(tds.getTrainingDataAnswers()).toEqual(['answer1', 'answer2']);
      expect(tds.getTrainingDataFrequencies()).toEqual([2, 1]);

      // Ensure it handles receiving no unhandled answers correctly.
      $httpBackend.expect(
        'GET', '/createhandler/training_data/0/State').respond({
          unhandled_answers: []
        });

      tds.initializeTrainingData('0', 'State');
      $httpBackend.flush();
      expect(tds.getTrainingDataAnswers()).toEqual([]);
<<<<<<< HEAD
      expect(tds.getTrainingDataFrequencies()).toEqual([]);

=======
      expect(tds.getTrainingDataCounts()).toEqual([]);
>>>>>>> 26a0f77c
    });

    it('should be able to train answer groups and the default response',
        function() {
      // Training the first answer of a group should add a new fuzzy rule.
      tds.trainAnswerGroup(0, 'text answer');
      var state = ess.getState('State');
      expect(state.interaction.answer_groups[0].rule_specs[1]).toEqual({
        rule_type: FUZZY_RULE_TYPE,
        inputs: {
          training_data: ['text answer']
        }
      });

      // Training a second answer to the same group should append the answer to
      // the training data.
      tds.trainAnswerGroup(0, 'second answer');
      state = ess.getState('State');
      expect(state.interaction.answer_groups[0].rule_specs[1]).toEqual({
        rule_type: FUZZY_RULE_TYPE,
        inputs: {
          training_data: ['text answer', 'second answer']
        }
      });

      // Training the default response should add information to the confirmed
      // unclassified answers.
      tds.trainDefaultResponse('third answer');
      state = ess.getState('State');
      expect(state.interaction.confirmed_unclassified_answers).toEqual([
        'third answer'
      ]);
    });

    it('should be able to retrain answers between answer groups and the ' +
        'default outcome', function() {
      // Retraining an answer from the answer group to the default outcome
      // should remove it from the first, then add it to the second.
      tds.trainAnswerGroup(0, 'text answer');
      tds.trainAnswerGroup(0, 'second answer');
      tds.trainDefaultResponse('third answer');

      // Verify initial state.
      var state = ess.getState('State');
      expect(state.interaction.answer_groups[0].rule_specs[1]).toEqual({
        rule_type: FUZZY_RULE_TYPE,
        inputs: {
          training_data: ['text answer', 'second answer']
        }
      });
      expect(state.interaction.confirmed_unclassified_answers).toEqual([
        'third answer'
      ]);

      // Try to retrain the second answer (answer group -> default response).
      tds.trainDefaultResponse('second answer');
      state = ess.getState('State');
      expect(state.interaction.answer_groups[0].rule_specs[1]).toEqual({
        rule_type: FUZZY_RULE_TYPE,
        inputs: {
          training_data: ['text answer']
        }
      });
      expect(state.interaction.confirmed_unclassified_answers).toEqual([
        'third answer', 'second answer'
      ]);

      // Try to retrain the third answer (default response -> answer group).
      tds.trainAnswerGroup(0, 'third answer');
      state = ess.getState('State');
      expect(state.interaction.answer_groups[0].rule_specs[1]).toEqual({
        rule_type: FUZZY_RULE_TYPE,
        inputs: {
          training_data: ['text answer', 'third answer']
        }
      });
      expect(state.interaction.confirmed_unclassified_answers).toEqual([
        'second answer'
      ]);
    });

    it('should properly clear the default answer and remove a fuzzy rule ' +
        'when it is not the last rule left in a group', function() {
      tds.trainAnswerGroup(0, 'text answer');
      tds.trainDefaultResponse('second answer');

      // Verify initial state.
      var state = ess.getState('State');
      expect(state.interaction.answer_groups[0].rule_specs[1]).toEqual({
        rule_type: FUZZY_RULE_TYPE,
        inputs: {
          training_data: ['text answer']
        }
      });
      expect(state.interaction.confirmed_unclassified_answers).toEqual([
        'second answer'
      ]);

      // Ensure emptying the default unclassified answers is handled properly.
      tds.trainAnswerGroup(0, 'second answer');
      state = ess.getState('State');
      expect(state.interaction.answer_groups[0].rule_specs[1]).toEqual({
        rule_type: FUZZY_RULE_TYPE,
        inputs: {
          training_data: ['text answer', 'second answer']
        }
      });
      expect(state.interaction.confirmed_unclassified_answers).toEqual([]);

      // Ensure emptying the answer group's fuzzy rule properly deletes the rule
      // since there is another rule in the group.
      tds.trainDefaultResponse('second answer');
      tds.trainDefaultResponse('text answer');
      state = ess.getState('State');
      expect(state.interaction.answer_groups[0].rule_specs).toEqual([{
        rule_type: 'Contains',
        inputs: {
          x: 'Test'
        }
      }]);
      expect(state.interaction.confirmed_unclassified_answers).toEqual([
        'second answer', 'text answer'
      ]);

      // Training the answer group should add the fuzzy rule back.
      tds.trainAnswerGroup(0, 'second answer');
      state = ess.getState('State');
      expect(state.interaction.answer_groups[0].rule_specs).toEqual([{
          rule_type: 'Contains',
          inputs: {
            x: 'Test'
          }
        }, {
          rule_type: FUZZY_RULE_TYPE,
          inputs: {
            training_data: ['second answer']
          }
        }
      ]);

      // Removing the the 'contains' rule from the group and then removing the
      // training data should not remove the fuzzy rule.
      state.interaction.answer_groups[0].rule_specs.splice(0, 1);
      ess.setState('State', state);
      rs.init({
        answerGroups: state.interaction.answer_groups,
        defaultOutcome: state.interaction.default_outcome,
        confirmedUnclassifiedAnswers: (
          state.interaction.confirmed_unclassified_answers)
      });

      tds.trainDefaultResponse('second answer');
      state = ess.getState('State');
      expect(state.interaction.answer_groups[0].rule_specs).toEqual([{
          rule_type: FUZZY_RULE_TYPE,
          inputs: {
            training_data: []
          }
        }
      ]);
    });

    it('should not be able to train duplicated answers', function() {
      tds.trainAnswerGroup(0, 'text answer');
      tds.trainDefaultResponse('second answer');

      // Verify initial state.
      var state = ess.getState('State');
      expect(state.interaction.answer_groups[0].rule_specs[1]).toEqual({
        rule_type: FUZZY_RULE_TYPE,
        inputs: {
          training_data: ['text answer']
        }
      });
      expect(state.interaction.confirmed_unclassified_answers).toEqual([
        'second answer'
      ]);

      // Training a duplicate answer for the answer group should change nothing.
      tds.trainAnswerGroup(0, 'text answer');
      state = ess.getState('State');
      expect(state.interaction.answer_groups[0].rule_specs[1]).toEqual({
        rule_type: FUZZY_RULE_TYPE,
        inputs: {
          training_data: ['text answer']
        }
      });

      // Training a duplicate answer for the default response should change
      // nothing.
      tds.trainDefaultResponse('second answer');
      state = ess.getState('State');
      expect(state.interaction.answer_groups[0].rule_specs[1]).toEqual({
        rule_type: FUZZY_RULE_TYPE,
        inputs: {
          training_data: ['text answer']
        }
      });
    });

    it('should remove unresolved answers after training', function() {
      tds.initializeTrainingData('0', 'State');
      $httpBackend.flush();

      // Training an answer group should remove an unresolved answer.
      tds.trainAnswerGroup(0, 'answer1');
      expect(tds.getTrainingDataAnswers()).toEqual(['answer2']);
      expect(tds.getTrainingDataFrequencies()).toEqual([1]);

      // Training the default response should also remove an answer.
      tds.trainDefaultResponse('answer2');
      expect(tds.getTrainingDataAnswers()).toEqual([]);
      expect(tds.getTrainingDataFrequencies()).toEqual([]);
    });

    it('should get all potential outcomes of an interaction', function() {
      // First the answer group's outcome is listed, then the default.
      expect(tds.getAllPotentialOutcomes(ess.getState('State'))).toEqual([{
          feedback: 'Feedback',
          dest: 'State'
        }, {
          feedback: 'Default',
          dest: 'State'
        }]);
    });
  });
});<|MERGE_RESOLUTION|>--- conflicted
+++ resolved
@@ -263,24 +263,15 @@
 
       ecs.setActiveStateName('State');
 
-<<<<<<< HEAD
-      $httpBackend.when('GET', '/createhandler/training_data/0/State')
-        .respond({'unhandled_answers': [{
-            'answer': 'answer1', 'frequency': 2
-          }, {
-            'answer': 'answer2', 'frequency': 1
-          }]});
-=======
       $httpBackend.when('GET', '/createhandler/training_data/0/State').respond({
         unhandled_answers: [{
-          value: 'answer1',
-          count: 2
+          answer: 'answer1',
+          frequency: 2
         }, {
-          value: 'answer2',
-          count: 1
+          answer: 'answer2',
+          frequency: 1
         }]
       });
->>>>>>> 26a0f77c
     }));
 
     afterEach(function() {
@@ -305,12 +296,7 @@
       tds.initializeTrainingData('0', 'State');
       $httpBackend.flush();
       expect(tds.getTrainingDataAnswers()).toEqual([]);
-<<<<<<< HEAD
       expect(tds.getTrainingDataFrequencies()).toEqual([]);
-
-=======
-      expect(tds.getTrainingDataCounts()).toEqual([]);
->>>>>>> 26a0f77c
     });
 
     it('should be able to train answer groups and the default response',
