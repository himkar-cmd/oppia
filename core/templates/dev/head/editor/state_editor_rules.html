--- conflicted
+++ resolved
@@ -12,13 +12,8 @@
         <!-- An HTML element marked ui-sortable should contain only one element,
         and this element should have an ng-repeat defined on it. See the
         ui-sortable documentation for more details. -->
-<<<<<<< HEAD
         <div ng-repeat="rule in handler track by $index" ng-hide="$last" class="col-lg-12 col-md-12 col-sm-12 oppia-sortable-rule-block protractor-test-rule-block">
-          <rule-editor rule="rule" heading="Rule #<[$index + 1]>" num-rules="handler.length" answer-choices="answerChoices" widget-handler-specs="widgetHandlerSpecs" is-tmp-rule="false" save-rule="saveRule" delete-rule="deleteRule(handlerName, $index)" is-editable="editabilityService.isEditable()">
-=======
-        <div ng-repeat="rule in handler track by $index" ng-hide="$last" class="col-lg-12 col-md-12 col-sm-12 oppia-sortable-rule-block">
           <rule-editor rule="rule" heading="Rule #<[$index + 1]>" num-rules="handler.length" answer-choices="answerChoices" interaction-handler-specs="interactionHandlerSpecs" is-tmp-rule="false" save-rule="saveRule" delete-rule="deleteRule(handlerName, $index)" is-editable="editabilityService.isEditable()">
->>>>>>> cbf3134c
           </rule-editor>
         </div>
       </div>
