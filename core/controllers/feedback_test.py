--- conflicted
+++ resolved
@@ -117,18 +117,9 @@
 
     def setUp(self):
         super(FeedbackThreadIntegrationTests, self).setUp()
-        self.signup(self.OWNER_EMAIL, self.OWNER_USERNAME)
         self.signup(self.EDITOR_EMAIL, self.EDITOR_USERNAME)
-<<<<<<< HEAD
-        self.signup(self.VIEWER_EMAIL, self.VIEWER_USERNAME)
-        self.owner_id = self.get_user_id_from_email(self.OWNER_EMAIL)
         self.editor_id = self.get_user_id_from_email(self.EDITOR_EMAIL)
-        self.viewer_id = self.get_user_id_from_email(self.VIEWER_EMAIL)       
- 
-=======
-        self.editor_id = self.get_user_id_from_email(self.EDITOR_EMAIL)
-
->>>>>>> 2038a1ae
+
         # Load exploration 0.
         exp_services.delete_demo(self.EXP_ID)
         exp_services.load_demo(self.EXP_ID)
@@ -257,15 +248,9 @@
     def test_no_username_shown_for_logged_out_learners(self):
         new_exp_id = 'new_eid'
         exploration = exp_domain.Exploration.create_default_exploration(
-<<<<<<< HEAD
-            NEW_EXP_ID, 'A title', 'A category')
-        exp_services.save_new_exploration(self.editor_id, exploration)
-        rights_manager.publish_exploration(self.editor_id, NEW_EXP_ID)
-=======
             new_exp_id, 'A title', 'A category')
         exp_services.save_new_exploration(self.editor_id, exploration)
         rights_manager.publish_exploration(self.editor_id, new_exp_id)
->>>>>>> 2038a1ae
 
         response = self.testapp.get('/create/%s' % new_exp_id)
         csrf_token = self.get_csrf_token_from_response(response)
@@ -284,14 +269,9 @@
         self.assertIsNone(threadlist[0]['original_author_username'])
 
         response_dict = self.get_json('%s/%s/%s' % (
-<<<<<<< HEAD
-            feconf.FEEDBACK_THREAD_URL_PREFIX, NEW_EXP_ID,
+            feconf.FEEDBACK_THREAD_URL_PREFIX, new_exp_id,
             feedback_services.get_thread_id_from_full_thread_id(
                 threadlist[0]['full_thread_id'])))
-=======
-            feconf.FEEDBACK_THREAD_URL_PREFIX, new_exp_id,
-            threadlist[0]['thread_id']))
->>>>>>> 2038a1ae
         self.assertIsNone(response_dict['messages'][0]['author_username'])
 
     def test_message_id_assignment_for_multiple_posts_to_same_thread(self):
